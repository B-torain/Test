/*  PCSX2 - PS2 Emulator for PCs
 *  Copyright (C) 2002-2016  PCSX2 Dev Team
 *
 *  PCSX2 is free software: you can redistribute it and/or modify it under the terms
 *  of the GNU Lesser General Public License as published by the Free Software Found-
 *  ation, either version 3 of the License, or (at your option) any later version.
 *
 *  PCSX2 is distributed in the hope that it will be useful, but WITHOUT ANY WARRANTY;
 *  without even the implied warranty of MERCHANTABILITY or FITNESS FOR A PARTICULAR
 *  PURPOSE.  See the GNU General Public License for more details.
 *
 *  You should have received a copy of the GNU General Public License along with PCSX2.
 *  If not, see <http://www.gnu.org/licenses/>.
 */

#pragma once

// Because nobody can't agree on a single name !
#if defined(__GNUC__)

// Yes there are several files for the same features!
// x86intrin.h which is the general include provided by the compiler
// x86_intrin.h, this file, which is compatibility layer for severals intrinsics
#include "x86intrin.h"

#else

#include "Intrin.h"

#endif

// CPU information support
#if defined(_WIN32)

#define cpuid __cpuid
#define cpuidex __cpuidex
#define xgetbv _xgetbv

#else

#include <cpuid.h>

static __inline__ __attribute__((always_inline)) void cpuidex(int CPUInfo[], const int InfoType, const int count)
{
    __cpuid_count(InfoType, count, CPUInfo[0], CPUInfo[1], CPUInfo[2], CPUInfo[3]);
}

static __inline__ __attribute__((always_inline)) void cpuid(int CPUInfo[], const int InfoType)
{
    __cpuid(InfoType, CPUInfo[0], CPUInfo[1], CPUInfo[2], CPUInfo[3]);
}

#if defined(__clang__) || __GNUC__ < 8 || (__GNUC__ == 8 && __GNUC_MINOR__ < 2)
// _xgetbv on gcc 8.1 is broken (https://gcc.gnu.org/bugzilla/show_bug.cgi?id=85684).
// It also isn't present on clang and earlier versions of gcc.
static __inline__ __attribute__((always_inline)) unsigned long long xgetbv(unsigned int index)
{
    unsigned int eax, edx;
    __asm__ __volatile__("xgetbv"
                         : "=a"(eax), "=d"(edx)
                         : "c"(index));
    return ((unsigned long long)edx << 32) | eax;
}
#else
#define xgetbv _xgetbv
#endif

#endif

// Rotate instruction
<<<<<<< HEAD
#if defined(__clang__) 
#if __clang_major__ < 9
=======
#if defined(__clang__) && __clang_major__ < 9
#pragma clang diagnostic push
#pragma clang diagnostic ignored "-Wunused-function"

>>>>>>> 293983ea
// Seriously what is so complicated to provided this bunch of intrinsics in clangs.
static unsigned int _rotr(unsigned int x, int s)
{
    return (x >> s) | (x << (32 - s));
}

static unsigned int _rotl(unsigned int x, int s)
{
    return (x << s) | (x >> (32 - s));
}

#pragma clang diagnostic pop
#endif
#endif

// Not correctly defined in GCC4.8 and below ! (dunno for VS)
#ifndef _MM_MK_INSERTPS_NDX
#define _MM_MK_INSERTPS_NDX(srcField, dstField, zeroMask) (((srcField) << 6) | ((dstField) << 4) | (zeroMask))
#endif<|MERGE_RESOLUTION|>--- conflicted
+++ resolved
@@ -68,15 +68,10 @@
 #endif
 
 // Rotate instruction
-<<<<<<< HEAD
-#if defined(__clang__) 
-#if __clang_major__ < 9
-=======
 #if defined(__clang__) && __clang_major__ < 9
 #pragma clang diagnostic push
 #pragma clang diagnostic ignored "-Wunused-function"
 
->>>>>>> 293983ea
 // Seriously what is so complicated to provided this bunch of intrinsics in clangs.
 static unsigned int _rotr(unsigned int x, int s)
 {
