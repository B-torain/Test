/*  PCSX2 - PS2 Emulator for PCs
 *  Copyright (C) 2002-2010  PCSX2 Dev Team
 *
 *  PCSX2 is free software: you can redistribute it and/or modify it under the terms
 *  of the GNU Lesser General Public License as published by the Free Software Found-
 *  ation, either version 3 of the License, or (at your option) any later version.
 *
 *  PCSX2 is distributed in the hope that it will be useful, but WITHOUT ANY WARRANTY;
 *  without even the implied warranty of MERCHANTABILITY or FITNESS FOR A PARTICULAR
 *  PURPOSE.  See the GNU General Public License for more details.
 *
 *  You should have received a copy of the GNU General Public License along with PCSX2.
 *  If not, see <http://www.gnu.org/licenses/>.
 */

#pragma once

namespace Ps2MemSize
{
	static const uint Base	= 0x02000000;		// 32 MB main memory!
	static const uint Rom	= 0x00400000;		// 4 MB main rom
	static const uint Rom1	= 0x00040000;		// DVD player
	static const uint Rom2	= 0x00080000;		// Chinese rom extension (?)
	static const uint ERom	= 0x001C0000;		// DVD player extensions (?)
	static const uint Hardware = 0x00010000;
	static const uint Scratch = 0x00004000;

	static const uint IopRam = 0x00200000;		// 2MB main ram on the IOP.
	static const uint IopHardware = 0x00010000;

	static const uint GSregs = 0x00002000;		// 8k for the GS registers and stuff.
}

typedef u8 mem8_t;
typedef u16 mem16_t;
typedef u32 mem32_t;
typedef u64 mem64_t;
<<<<<<< HEAD
typedef u64 mem128_t;

// This namespace contains physical memory addresses for peripherals, HW registers, and ROMs.
// These are the physical mappings, which should be referenced from DMAs and from VTLB setup
// code.  Theoretically the EE's MMU can remap things around on-the-fly, however no known
// game does so, and thus PCSX2's support for the MMU is fairly non-existent at this time.
namespace PhysMemMap
{
	static const uint VU0prog = 0x11000000;
	static const uint VU1prog = 0x11008000;

	static const uint VU0data = 0x11004000;
	static const uint VU1data = 0x1100C000;
}
=======
typedef u128 mem128_t;
>>>>>>> e97c68e8
<|MERGE_RESOLUTION|>--- conflicted
+++ resolved
@@ -35,8 +35,7 @@
 typedef u16 mem16_t;
 typedef u32 mem32_t;
 typedef u64 mem64_t;
-<<<<<<< HEAD
-typedef u64 mem128_t;
+typedef u128 mem128_t;
 
 // This namespace contains physical memory addresses for peripherals, HW registers, and ROMs.
 // These are the physical mappings, which should be referenced from DMAs and from VTLB setup
@@ -49,7 +48,4 @@
 
 	static const uint VU0data = 0x11004000;
 	static const uint VU1data = 0x1100C000;
-}
-=======
-typedef u128 mem128_t;
->>>>>>> e97c68e8
+}