/*  PCSX2 - PS2 Emulator for PCs
 *  Copyright (C) 2002-2010  PCSX2 Dev Team
 *
 *  PCSX2 is free software: you can redistribute it and/or modify it under the terms
 *  of the GNU Lesser General Public License as published by the Free Software Found-
 *  ation, either version 3 of the License, or (at your option) any later version.
 *
 *  PCSX2 is distributed in the hope that it will be useful, but WITHOUT ANY WARRANTY;
 *  without even the implied warranty of MERCHANTABILITY or FITNESS FOR A PARTICULAR
 *  PURPOSE.  See the GNU General Public License for more details.
 *
 *  You should have received a copy of the GNU General Public License along with PCSX2.
 *  If not, see <http://www.gnu.org/licenses/>.
 */

#include "PrecompiledHeader.h"
#include "Common.h"
#include "GS.h"
#include "Gif.h"
#include "Vif_Dma.h"
#include "newVif.h"
#include "VUmicro.h"

#define vifOp(vifCodeName) _vifT int __fastcall vifCodeName(int pass, const u32 *data)
#define pass1 if (pass == 0)
#define pass2 if (pass == 1)
#define pass3 if (pass == 2)
#define vif1Only() { if (!idx) return vifCode_Null<idx>(pass, (u32*)data); }
vifOp(vifCode_Null);

//------------------------------------------------------------------
// Vif0/Vif1 Misc Functions
//------------------------------------------------------------------

static __fi void vifFlush(int idx) {
	if (!idx) vif0FLUSH();
	else	  vif1FLUSH();
}

<<<<<<< HEAD
static _f void vuExecMicro(int idx, u32 addr) {
	//VURegs&			VU		= *nVif[idx].VU;
	VIFregisters&	vifRegs	= GetVifXregs;

=======
static __fi void vuExecMicro(int idx, u32 addr) {
	VURegs* VU = nVif[idx].VU;
>>>>>>> e97c68e8
	int startcycles = 0;
	//vifFlush(idx);

	//if(vifX.vifstalled == true) return;

	if (vifRegs.itops  > (idx ? 0x3ffu : 0xffu)) {
		Console.WriteLn("VIF%d ITOP overrun! %x", idx, vifRegs.itops);
		vifRegs.itops &= (idx ? 0x3ffu : 0xffu);
	}

	vifRegs.itop = vifRegs.itops;

	if (idx) {
		// in case we're handling a VIF1 execMicro, set the top with the tops value
		vifRegs.top = vifRegs.tops & 0x3ff;

		// is DBF flag set in VIF_STAT?
		if (vifRegs.stat.DBF) {
			// it is, so set tops with base, and clear the stat DBF flag
			vifRegs.tops = vifRegs.base;
			vifRegs.stat.DBF = false;
		}
		else {
			// it is not, so set tops with base + offset, and set stat DBF flag
			vifRegs.tops = vifRegs.base + vifRegs.ofst;
			vifRegs.stat.DBF = true;
		}
	}

	if(!idx)startcycles = VU0.cycle;
	else    startcycles = VU1.cycle;

	if (!idx) vu0ExecMicro(addr);
	else	  vu1ExecMicro(addr);

	if(!idx) { g_vu0Cycles += (VU0.cycle-startcycles) * BIAS; g_packetsizeonvu = vif0.vifpacketsize; }
	else     { g_vu1Cycles += (VU1.cycle-startcycles) * BIAS; g_packetsizeonvu = vif1.vifpacketsize; }
	//DevCon.Warning("Ran VU%x, VU0 Cycles %x, VU1 Cycles %x", idx, g_vu0Cycles, g_vu1Cycles);
	GetVifX.vifstalled = true;
}

u8 schedulepath3msk = 0;

void Vif1MskPath3() {

	vif1Regs->mskpath3 = schedulepath3msk & 0x1;
	GIF_LOG("VIF MSKPATH3 %x gif str %x path3 status %x", vif1Regs->mskpath3, DMACh_GIF.chcr.STR, GSTransferStatus.PTH3);
	gifRegs->stat.M3P = vif1Regs->mskpath3;

	if (!vif1Regs->mskpath3)
	{
		//if(GSTransferStatus.PTH3 > TRANSFER_MODE && gif->chcr.STR) GSTransferStatus.PTH3 = TRANSFER_MODE;
		//DevCon.Warning("Mask off");
		//if(GSTransferStatus.PTH3 >= PENDINGSTOP_MODE) GSTransferStatus.PTH3 = IDLE_MODE;
		if(gifRegs->stat.P3Q) 
		{
			gsInterrupt();//gsInterrupt();
		}
	
	}// else if(!gif->chcr.STR && GSTransferStatus.PTH3 == IDLE_MODE) GSTransferStatus.PTH3 = STOPPED_MODE;//else DevCon.Warning("Mask on");

	schedulepath3msk = 0;
}

//------------------------------------------------------------------
// Vif0/Vif1 Code Implementations
//------------------------------------------------------------------

vifOp(vifCode_Base) {
	vif1Only();
	pass1 { vif1Regs->base = vif1Regs->code & 0x3ff; vif1.cmd = 0; }
	pass3 { VifCodeLog("Base"); }
	return 0;
}

extern bool SIGNAL_IMR_Pending;

template<int idx> __fi int _vifCode_Direct(int pass, const u8* data, bool isDirectHL) {
	pass1 {
		vif1Only();
		int vifImm    = (u16)vif1Regs->code;
		vif1.tag.size = vifImm ? (vifImm*4) : (65536*4);
		vif1.vifstalled    = true;
		gifRegs->stat.P2Q = true;
		if (gifRegs->stat.PSE)  // temporarily stop
		{
			Console.WriteLn("Gif dma temp paused? VIF DIRECT");
			vif1.GifWaitState = 3;
			vif1Regs->stat.VGW = true;
		}
		//Should cause this to split here to try and time PATH3 right.		
		return 0;
	}
	pass2 {
		vif1Only();

		if (GSTransferStatus.PTH3 < IDLE_MODE || gifRegs->stat.P1Q == true)
		{
			if(gifRegs->stat.APATH == GIF_APATH2 || ((GSTransferStatus.PTH3 <= IMAGE_MODE && gifRegs->stat.IMT && (vif1.cmd & 0x7f) == 0x50)) && gifRegs->stat.P1Q == false)
			{
				//Do nothing, allow it
				vif1Regs->stat.VGW = false;
				//if(gifRegs->stat.APATH != GIF_APATH2)DevCon.Warning("Continue DIRECT/HL %x P3 %x APATH %x P1Q %x", vif1.cmd, GSTransferStatus.PTH3, gifRegs->stat.APATH, gifRegs->stat.P1Q);
			}
			else
			{
				//DevCon.Warning("Stall DIRECT/HL %x P3 %x APATH %x P1Q %x", vif1.cmd, GSTransferStatus.PTH3, gifRegs->stat.APATH, gifRegs->stat.P1Q);
				vif1Regs->stat.VGW = true; // PATH3 is in image mode (DIRECTHL), or busy (BOTH no IMT)
				vif1.GifWaitState = 0;
				vif1.vifstalled    = true;
				return 0;
			}
		}
		if(SIGNAL_IMR_Pending == true)
		{
			DevCon.Warning("Path 2 Paused (At start)");
			vif1.vifstalled    = true;
			return 0;
		}
		if (gifRegs->stat.PSE)  // temporarily stop
		{
			Console.WriteLn("Gif dma temp paused? VIF DIRECT");
			vif1.GifWaitState = 3;
			vif1.vifstalled    = true;
			vif1Regs->stat.VGW = true;
			return 0;
		}

		// HACK ATTACK!
		// we shouldn't be clearing the queue flag here at all.  Ideally, the queue statuses
		// should be checked, handled, and cleared from the EOP check in GIFPath only. --air
		gifRegs->stat.clear_flags(GIF_STAT_P2Q);

		uint minSize	 = aMin(vif1.vifpacketsize, vif1.tag.size);
		uint ret;

		if(minSize < 4)
		{
			// When TTE==1, the VIF might end up sending us 8-byte packets instead of the usual 16-byte
			// variety, if DIRECT tags cross chain dma boundaries.  The actual behavior of real hardware
			// is unknown at this time, but it seems that games *only* ever try to upload zero'd data
			// in this situation.
			//
			// Games that use TTE==1 and DIRECT in this fashion:  ICO
			//
			// Because DIRECT normally has a strict QWC alignment requirement, and this funky behavior
			// only seems to happen on TTE mode transfers with their split-64-bit packets, there shouldn't
			// be any need to worry about queuing more than 16 bytes of data,
			//

			static __aligned16 u32 partial_write[4];
			static uint partial_count = 0;

			for( uint i=0; i<(minSize & 3); ++i)
				partial_write[partial_count++] = ((u32*)data)[i];

			pxAssume( partial_count <= 4 );
			ret = 0;
			if (partial_count == 4)
			{
				GetMTGS().PrepDataPacket(GIF_PATH_2, 1);
				GIFPath_CopyTag(GIF_PATH_2, (u128*)partial_write, 1);
				GetMTGS().SendDataPacket();
				partial_count = 0;
				ret = 4;
			}
		}
		else
		{
			if (!minSize)
				DevCon.Warning("VIF DIRECT (PATH2): No Data Transfer?");

			// TTE=1 mode is the only time we should be getting DIRECT packet sizes that are
			// not a multiple of QWC, and those are assured to be under 128 bits in size.
			// So if this assert is triggered then it probably means something else is amiss.
			pxAssertMsg((minSize & 3) == 0, "DIRECT packet size is not a multiple of QWC." );

			GetMTGS().PrepDataPacket(GIF_PATH_2, minSize/4);
			ret = GIFPath_CopyTag(GIF_PATH_2, (u128*)data, minSize/4)*4;
			GetMTGS().SendDataPacket();
		}

		vif1.tag.size -= ret;

		if(vif1.tag.size == 0) 
		{
			vif1.cmd = 0;
			gifRegs->stat.clear_flags(GIF_STAT_APATH2 | GIF_STAT_OPH);
		}
		vif1.vifstalled    = true;
		return ret;
	}
	return 0;
}

vifOp(vifCode_Direct) {
	pass3 { VifCodeLog("Direct"); }
	return _vifCode_Direct<idx>(pass, (u8*)data, 0);
}

vifOp(vifCode_DirectHL) {
	pass3 { VifCodeLog("DirectHL"); }
	return _vifCode_Direct<idx>(pass, (u8*)data, 1);
}

// ToDo: FixMe
vifOp(vifCode_Flush) {
	vif1Only();
	vifStruct& vifX = GetVifX;
	pass1 { vifFlush(idx);  vifX.cmd = 0; }
	pass3 { VifCodeLog("Flush"); }
	return 0;
}

// ToDo: FixMe
vifOp(vifCode_FlushA) {
	vif1Only();
	vifStruct&		vifX		= GetVifX;
	VIFregisters&	vifXRegs	= GetVifXregs;

	pass1 {
		vifFlush(idx);
		// Gif is already transferring so wait for it.
		if (gifRegs->stat.P1Q || GSTransferStatus.PTH3 <= PENDINGSTOP_MODE) {
			//DevCon.Warning("VIF FlushA Wait MSK = %x", vif1Regs->mskpath3);
			//
			
			//DevCon.WriteLn("FlushA path3 Wait! PTH3 MD %x STR %x", GSTransferStatus.PTH3, gif->chcr.STR);
			vifXRegs.stat.VGW  = true;
			vifX.GifWaitState  = 1;
			vifX.vifstalled    = true;
		}	// else DevCon.WriteLn("FlushA path3 no Wait! PTH3 MD %x STR %x", GSTransferStatus.PTH3, gif->chcr.STR);	
		
		vifX.cmd = 0;
	}
	pass3 { VifCodeLog("FlushA"); }
	return 0;
}

// ToDo: FixMe
vifOp(vifCode_FlushE) {
	vifStruct& vifX = GetVifX;
	pass1 { vifFlush(idx); vifX.cmd = 0; }
	pass3 { VifCodeLog("FlushE"); }
	return 0;
}

vifOp(vifCode_ITop) {
	VIFregisters&	vifXRegs	= GetVifXregs;
	pass1 { vifXRegs.itops = vifXRegs.code & 0x3ff; GetVifX.cmd = 0; }
	pass3 { VifCodeLog("ITop"); }
	return 0;
}

vifOp(vifCode_Mark) {
	vifStruct&		vifX		= GetVifX;
	VIFregisters&	vifXRegs	= GetVifXregs;
	pass1 {
		vifXRegs.mark     = (u16)vifXRegs.code;
		vifXRegs.stat.MRK = true;
		vifX.cmd           = 0;
	}
	pass3 { VifCodeLog("Mark"); }
	return 0;
}

static __fi void _vifCode_MPG(int idx, u32 addr, const u32 *data, int size) {
	VURegs& VUx = idx ? VU1 : VU0;
	pxAssume(VUx.Micro > 0);

	if (memcmp_mmx(VUx.Micro + addr, data, size*4)) {
		// Clear VU memory before writing!
		// (VUs expect size to be 32-bit scale, same as VIF's internal working sizes)
		if (!idx)  CpuVU0->Clear(addr, size);
		else	   CpuVU1->Clear(addr, size);
		memcpy_fast(VUx.Micro + addr, data, size*4);
	}
}

vifOp(vifCode_MPG) {
	vifStruct&		vifX		= GetVifX;
	VIFregisters&	vifXRegs	= GetVifXregs;
	pass1 {
		int    vifNum =  (u8)(vifXRegs.code >> 16);
		vifX.tag.addr = (u16)(vifXRegs.code <<  3) & (idx ? 0x3fff : 0xfff);
		vifX.tag.size = vifNum ? (vifNum*2) : 512;
		//vifFlush(idx);
		return 1;
	}
	pass2 {
		if (vifX.vifpacketsize < vifX.tag.size) { // Partial Transfer
			if((vifX.tag.addr + vifX.vifpacketsize*4) > (idx ? 0x4000 : 0x1000)) {
				DevCon.Warning("Vif%d MPG Split Overflow", idx);
			}
			_vifCode_MPG(idx,    vifX.tag.addr, data, vifX.vifpacketsize);
			vifX.tag.addr   +=   vifX.vifpacketsize * 4;
			vifX.tag.size   -=   vifX.vifpacketsize;
			return vifX.vifpacketsize;
		}
		else { // Full Transfer
			if((vifX.tag.addr + vifX.tag.size*4) > (idx ? 0x4000 : 0x1000)) {
				DevCon.Warning("Vif%d MPG Split Overflow", idx);
			}
			_vifCode_MPG(idx,  vifX.tag.addr, data, vifX.tag.size);
			int ret       = vifX.tag.size;
			vifX.tag.size = 0;
			vifX.cmd      = 0;
			return ret;
		}
	}
	pass3 { VifCodeLog("MPG"); }
	return 0;
}

vifOp(vifCode_MSCAL) {
	vifStruct&		vifX		= GetVifX;
	VIFregisters&	vifXRegs	= GetVifXregs;
	pass1 { vifFlush(idx); vuExecMicro(idx, (u16)(vifXRegs.code) << 3); vifX.cmd = 0;}
	pass3 { VifCodeLog("MSCAL"); }
	return 0;
}

vifOp(vifCode_MSCALF) {
	vifStruct&		vifX		= GetVifX;
	VIFregisters&	vifXRegs	= GetVifXregs;
	pass1 { vifFlush(idx); vuExecMicro(idx, (u16)(vifXRegs.code) << 3); vifX.cmd = 0; }
	pass3 { VifCodeLog("MSCALF"); }
	return 0;
}

vifOp(vifCode_MSCNT) {
	vifStruct& vifX = GetVifX;
	pass1 { vifFlush(idx); vuExecMicro(idx, -1); vifX.cmd = 0; }
	pass3 { VifCodeLog("MSCNT"); }
	return 0;
}

// ToDo: FixMe
vifOp(vifCode_MskPath3) {
	vif1Only();
	pass1 {
		DMACh& vif1ch = DMACh_VIF1;
		VIFregisters& vifXRegs = GetVifXregs;

		if (vif1ch.chcr.STR && vif1.lastcmd != 0x13) {
			schedulepath3msk = 0x10 | ((vif1Regs->code >> 15) & 0x1);
			vif1.vifstalled = true;
		}
		else {
			schedulepath3msk = (vif1Regs->code >> 15) & 0x1;
			Vif1MskPath3();
		}
		vif1.cmd = 0;
	}
	pass3 { VifCodeLog("MskPath3"); }
	return 0;
}

vifOp(vifCode_Nop) {
	pass1 { GetVifX.cmd = 0; }
	pass3 { VifCodeLog("Nop"); }
	return 0;
}

// ToDo: Review Flags
vifOp(vifCode_Null) {
	vifStruct&		vifX		= GetVifX;
	VIFregisters&	vifXRegs	= GetVifXregs;
	pass1 {
		// if ME1, then force the vif to interrupt
		if (!(vifXRegs.err.ME1)) { // Ignore vifcode and tag mismatch error
			Console.WriteLn("Vif%d: Unknown VifCmd! [%x]", idx, vifX.cmd);
			vifXRegs.stat.ER1 = true;
			vifX.vifstalled = true;
			//vifX.irq++;
		}
		vifX.cmd = 0;
	}
	pass2 { Console.Error("Vif%d bad vifcode! [CMD = %x]", idx, vifX.cmd); }
	pass3 { VifCodeLog("Null"); }
	return 0;
}

vifOp(vifCode_Offset) {
	vif1Only();
	pass1 {
		vif1Regs->stat.DBF	= false;
		vif1Regs->ofst		= vif1Regs->code & 0x3ff;
		vif1Regs->tops		= vif1Regs->base;
		vif1.cmd			= 0;
	}
	pass3 { VifCodeLog("Offset"); }
	return 0;
}

template<int idx> static __fi int _vifCode_STColRow(const u32* data, u32* pmem1, u32* pmem2) {
	vifStruct& vifX = GetVifX;

	int ret = min(4 - vifX.tag.addr, vifX.vifpacketsize);
	pxAssume(vifX.tag.addr < 4);
	pxAssume(ret > 0);

	switch (ret) {
		case 4:
			pmem1[12] = data[3];
			pmem2[3]  = data[3];
		case 3:
			pmem1[8]  = data[2];
			pmem2[2]  = data[2];
		case 2:
			pmem1[4]  = data[1];
			pmem2[1]  = data[1];
		case 1:
			pmem1[0]  = data[0];
			pmem2[0]  = data[0];
			break;
		jNO_DEFAULT
	}

	vifX.tag.addr += ret;
	vifX.tag.size -= ret;
	if (!vifX.tag.size) vifX.cmd = 0;

	return ret;
}

vifOp(vifCode_STCol) {
	vifStruct&		vifX		= GetVifX;
	VIFregisters&	vifXRegs	= GetVifXregs;

	pass1 {
		vifX.tag.addr = 0;
		vifX.tag.size = 4;
		return 1;
	}
	pass2 {
		u32* cols  = idx ? g_vifmask.Col1 : g_vifmask.Col0;
		u32* pmem1 = &vifXRegs.c0	+ (vifX.tag.addr << 2);
		u32* pmem2 = cols			+  vifX.tag.addr;
		return _vifCode_STColRow<idx>(data, pmem1, pmem2);
	}
	pass3 { VifCodeLog("STCol"); }
	return 0;
}

vifOp(vifCode_STRow) {
	vifStruct&		vifX		= GetVifX;
	VIFregisters&	vifXRegs	= GetVifXregs;

	pass1 {
		vifX.tag.addr = 0;
		vifX.tag.size = 4;
		return 1;
	}
	pass2 {
		u32* rows  = idx ? g_vifmask.Row1 : g_vifmask.Row0;
		u32* pmem1 = &vifXRegs.r0	+ (vifX.tag.addr << 2);
		u32* pmem2 = rows			+  vifX.tag.addr;
		return _vifCode_STColRow<idx>(data, pmem1, pmem2);
	}
	pass3 { VifCodeLog("STRow"); }
	return 0;
}

vifOp(vifCode_STCycl) {
	vifStruct&		vifX		= GetVifX;
	VIFregisters&	vifXRegs	= GetVifXregs;
	pass1 {
		vifXRegs.cycle.cl	= (u8)(vifXRegs.code);
		vifXRegs.cycle.wl	= (u8)(vifXRegs.code >> 8);
		vifX.cmd			= 0;
	}
	pass3 { VifCodeLog("STCycl"); }
	return 0;
}

vifOp(vifCode_STMask) {
	vifStruct&		vifX		= GetVifX;
	VIFregisters&	vifXRegs	= GetVifXregs;
	pass1 { vifX.tag.size = 1; }
	pass2 { vifXRegs.mask = data[0]; vifX.tag.size = 0; vifX.cmd = 0; }
	pass3 { VifCodeLog("STMask"); }
	return 1;
}

vifOp(vifCode_STMod) {
	vifStruct&		vifX		= GetVifX;
	VIFregisters&	vifXRegs	= GetVifXregs;
	pass1 { vifXRegs.mode = vifXRegs.code & 0x3; vifX.cmd = 0; }
	pass3 { VifCodeLog("STMod"); }
	return 0;
}

vifOp(vifCode_Unpack) {
	pass1 {
		if (!idx) vifUnpackSetup<0>(data);
		else	  vifUnpackSetup<1>(data);
		return 1;
	}
	pass2 { return nVifUnpack(idx, (u8*)data); }
	pass3 { VifCodeLog("Unpack");  }
	return 0;
}

//------------------------------------------------------------------
// Vif0/Vif1 Code Tables
//------------------------------------------------------------------

__aligned16 FnType_VifCmdHandler* const vifCmdHandler[2][128] =
{
	{
		vifCode_Nop<0>     , vifCode_STCycl<0>  , vifCode_Offset<0>	, vifCode_Base<0>   , vifCode_ITop<0>   , vifCode_STMod<0>  , vifCode_MskPath3<0>, vifCode_Mark<0>,   /*0x00*/
		vifCode_Null<0>    , vifCode_Null<0>    , vifCode_Null<0>	, vifCode_Null<0>   , vifCode_Null<0>   , vifCode_Null<0>   , vifCode_Null<0>    , vifCode_Null<0>,   /*0x08*/
		vifCode_FlushE<0>  , vifCode_Flush<0>   , vifCode_Null<0>	, vifCode_FlushA<0> , vifCode_MSCAL<0>  , vifCode_MSCALF<0> , vifCode_Null<0>	 , vifCode_MSCNT<0>,  /*0x10*/
		vifCode_Null<0>    , vifCode_Null<0>    , vifCode_Null<0>	, vifCode_Null<0>   , vifCode_Null<0>   , vifCode_Null<0>   , vifCode_Null<0>    , vifCode_Null<0>,   /*0x18*/
		vifCode_STMask<0>  , vifCode_Null<0>    , vifCode_Null<0>	, vifCode_Null<0>   , vifCode_Null<0>   , vifCode_Null<0>   , vifCode_Null<0>	 , vifCode_Null<0>,   /*0x20*/
		vifCode_Null<0>    , vifCode_Null<0>    , vifCode_Null<0>	, vifCode_Null<0>   , vifCode_Null<0>   , vifCode_Null<0>   , vifCode_Null<0>	 , vifCode_Null<0>,   /*0x28*/
		vifCode_STRow<0>   , vifCode_STCol<0>	, vifCode_Null<0>	, vifCode_Null<0>   , vifCode_Null<0>   , vifCode_Null<0>   , vifCode_Null<0>	 , vifCode_Null<0>,   /*0x30*/
		vifCode_Null<0>    , vifCode_Null<0>    , vifCode_Null<0>	, vifCode_Null<0>   , vifCode_Null<0>   , vifCode_Null<0>   , vifCode_Null<0>    , vifCode_Null<0>,   /*0x38*/
		vifCode_Null<0>    , vifCode_Null<0>    , vifCode_Null<0>	, vifCode_Null<0>   , vifCode_Null<0>   , vifCode_Null<0>   , vifCode_Null<0>    , vifCode_Null<0>,   /*0x40*/
		vifCode_Null<0>    , vifCode_Null<0>    , vifCode_MPG<0>	, vifCode_Null<0>   , vifCode_Null<0>   , vifCode_Null<0>   , vifCode_Null<0>    , vifCode_Null<0>,   /*0x48*/
		vifCode_Direct<0>  , vifCode_DirectHL<0>, vifCode_Null<0>	, vifCode_Null<0>   , vifCode_Null<0>	, vifCode_Null<0>   , vifCode_Null<0>    , vifCode_Null<0>,   /*0x50*/
		vifCode_Null<0>	   , vifCode_Null<0>	, vifCode_Null<0>	, vifCode_Null<0>   , vifCode_Null<0>   , vifCode_Null<0>   , vifCode_Null<0>    , vifCode_Null<0>,   /*0x58*/
		vifCode_Unpack<0>  , vifCode_Unpack<0>  , vifCode_Unpack<0>	, vifCode_Unpack<0> , vifCode_Unpack<0> , vifCode_Unpack<0> , vifCode_Unpack<0>  , vifCode_Null<0>,   /*0x60*/
		vifCode_Unpack<0>  , vifCode_Unpack<0>  , vifCode_Unpack<0>	, vifCode_Unpack<0> , vifCode_Unpack<0> , vifCode_Unpack<0> , vifCode_Unpack<0>  , vifCode_Unpack<0>, /*0x68*/
		vifCode_Unpack<0>  , vifCode_Unpack<0>  , vifCode_Unpack<0>	, vifCode_Unpack<0> , vifCode_Unpack<0> , vifCode_Unpack<0> , vifCode_Unpack<0>  , vifCode_Null<0>,   /*0x70*/
		vifCode_Unpack<0>  , vifCode_Unpack<0>  , vifCode_Unpack<0>	, vifCode_Null<0>   , vifCode_Unpack<0> , vifCode_Unpack<0> , vifCode_Unpack<0>  , vifCode_Unpack<0>  /*0x78*/
	},
	{
		vifCode_Nop<1>     , vifCode_STCycl<1>  , vifCode_Offset<1>	, vifCode_Base<1>   , vifCode_ITop<1>   , vifCode_STMod<1>  , vifCode_MskPath3<1>, vifCode_Mark<1>,   /*0x00*/
		vifCode_Null<1>    , vifCode_Null<1>    , vifCode_Null<1>	, vifCode_Null<1>   , vifCode_Null<1>   , vifCode_Null<1>   , vifCode_Null<1>    , vifCode_Null<1>,   /*0x08*/
		vifCode_FlushE<1>  , vifCode_Flush<1>   , vifCode_Null<1>	, vifCode_FlushA<1> , vifCode_MSCAL<1>  , vifCode_MSCALF<1> , vifCode_Null<1>	 , vifCode_MSCNT<1>,  /*0x10*/
		vifCode_Null<1>    , vifCode_Null<1>    , vifCode_Null<1>	, vifCode_Null<1>   , vifCode_Null<1>   , vifCode_Null<1>   , vifCode_Null<1>    , vifCode_Null<1>,   /*0x18*/
		vifCode_STMask<1>  , vifCode_Null<1>    , vifCode_Null<1>	, vifCode_Null<1>   , vifCode_Null<1>   , vifCode_Null<1>   , vifCode_Null<1>	 , vifCode_Null<1>,   /*0x20*/
		vifCode_Null<1>    , vifCode_Null<1>    , vifCode_Null<1>	, vifCode_Null<1>   , vifCode_Null<1>   , vifCode_Null<1>   , vifCode_Null<1>	 , vifCode_Null<1>,   /*0x28*/
		vifCode_STRow<1>   , vifCode_STCol<1>	, vifCode_Null<1>	, vifCode_Null<1>   , vifCode_Null<1>   , vifCode_Null<1>   , vifCode_Null<1>	 , vifCode_Null<1>,   /*0x30*/
		vifCode_Null<1>    , vifCode_Null<1>    , vifCode_Null<1>	, vifCode_Null<1>   , vifCode_Null<1>   , vifCode_Null<1>   , vifCode_Null<1>    , vifCode_Null<1>,   /*0x38*/
		vifCode_Null<1>    , vifCode_Null<1>    , vifCode_Null<1>	, vifCode_Null<1>   , vifCode_Null<1>   , vifCode_Null<1>   , vifCode_Null<1>    , vifCode_Null<1>,   /*0x40*/
		vifCode_Null<1>    , vifCode_Null<1>    , vifCode_MPG<1>	, vifCode_Null<1>   , vifCode_Null<1>   , vifCode_Null<1>   , vifCode_Null<1>    , vifCode_Null<1>,   /*0x48*/
		vifCode_Direct<1>  , vifCode_DirectHL<1>, vifCode_Null<1>	, vifCode_Null<1>   , vifCode_Null<1>	, vifCode_Null<1>   , vifCode_Null<1>    , vifCode_Null<1>,   /*0x50*/
		vifCode_Null<1>	   , vifCode_Null<1>	, vifCode_Null<1>	, vifCode_Null<1>   , vifCode_Null<1>   , vifCode_Null<1>   , vifCode_Null<1>    , vifCode_Null<1>,   /*0x58*/
		vifCode_Unpack<1>  , vifCode_Unpack<1>  , vifCode_Unpack<1>	, vifCode_Unpack<1> , vifCode_Unpack<1> , vifCode_Unpack<1> , vifCode_Unpack<1>  , vifCode_Null<1>,   /*0x60*/
		vifCode_Unpack<1>  , vifCode_Unpack<1>  , vifCode_Unpack<1>	, vifCode_Unpack<1> , vifCode_Unpack<1> , vifCode_Unpack<1> , vifCode_Unpack<1>  , vifCode_Unpack<1>, /*0x68*/
		vifCode_Unpack<1>  , vifCode_Unpack<1>  , vifCode_Unpack<1>	, vifCode_Unpack<1> , vifCode_Unpack<1> , vifCode_Unpack<1> , vifCode_Unpack<1>  , vifCode_Null<1>,   /*0x70*/
		vifCode_Unpack<1>  , vifCode_Unpack<1>  , vifCode_Unpack<1>	, vifCode_Null<1>   , vifCode_Unpack<1> , vifCode_Unpack<1> , vifCode_Unpack<1>  , vifCode_Unpack<1>  /*0x78*/
	}
};<|MERGE_RESOLUTION|>--- conflicted
+++ resolved
@@ -37,15 +37,10 @@
 	else	  vif1FLUSH();
 }
 
-<<<<<<< HEAD
-static _f void vuExecMicro(int idx, u32 addr) {
+static __fi void vuExecMicro(int idx, u32 addr) {
 	//VURegs&			VU		= *nVif[idx].VU;
 	VIFregisters&	vifRegs	= GetVifXregs;
 
-=======
-static __fi void vuExecMicro(int idx, u32 addr) {
-	VURegs* VU = nVif[idx].VU;
->>>>>>> e97c68e8
 	int startcycles = 0;
 	//vifFlush(idx);
 
