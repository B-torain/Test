--- conflicted
+++ resolved
@@ -38,14 +38,8 @@
 }
 
 static __fi void vuExecMicro(int idx, u32 addr) {
-<<<<<<< HEAD
-	//VURegs&			VU		= *nVif[idx].VU;
 	VIFregisters&	vifRegs	= GetVifXregs;
 
-=======
-	VURegs* VU = nVif[idx].VU;
-	VIFregisters& vifRegs = VU->GetVifRegs();
->>>>>>> 809135a3
 	int startcycles = 0;
 	//vifFlush(idx);
 
