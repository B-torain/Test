--- conflicted
+++ resolved
@@ -180,8 +180,6 @@
 	ScopedPtr<microRegAlloc>	regAlloc;	// Reg Alloc Class
 	ScopedPtr<AsciiFile>		logFile;	// Log File Pointer
 
-<<<<<<< HEAD
-	VURegs*	regs;		  // VU Regs Struct
 	u8*		cache;		  // Dynarec Cache Start (where we will start writing the recompiled code to)
 	u8*		dispCache;	  // Dispatchers Cache (where startFunct and exitFunct are written to)
 	u8*		startFunct;	  // Function Ptr to the recompiler dispatcher (start)
@@ -200,23 +198,6 @@
 	u32		q;			  // Holds current Q instance index
 	u32		totalCycles;  // Total Cycles that mVU is expected to run for
 	u32		cycles;		  // Cycles Counter
-=======
-	u8*		cache;		 // Dynarec Cache Start (where we will start writing the recompiled code to)
-	u8*		dispCache;	 // Dispatchers Cache (where startFunct and exitFunct are written to)
-	u8*		startFunct;	 // Ptr Function to the Start code for recompiled programs
-	u8*		exitFunct;	 // Ptr Function to the Exit  code for recompiled programs
-	u32		code;		 // Contains the current Instruction
-	u32		divFlag;	 // 1 instance of I/D flags
-	u32		VIbackup;	 // Holds a backup of a VI reg if modified before a branch
-	u32		VIxgkick;	 // Holds a backup of a VI reg used for xgkick-delays
-	u32		branch;		 // Holds branch compare result (IBxx) OR Holds address to Jump to (JALR/JR)
-	u32		badBranch;	 // For Branches in Branch Delay Slots, holds Address the first Branch went to + 8
-	u32		evilBranch;	 // For Branches in Branch Delay Slots, holds Address to Jump to
-	u32		p;			 // Holds current P instance index
-	u32		q;			 // Holds current Q instance index
-	u32		totalCycles; // Total Cycles that mVU is expected to run for
-	u32		cycles;		 // Cycles Counter
->>>>>>> 809135a3
 
 	VURegs& regs() const { return ::vuRegs[index]; }
 
@@ -292,22 +273,4 @@
 
 // recCall Function Pointer
 typedef void (__fastcall *mVUrecCall)(u32, u32);
-<<<<<<< HEAD
 typedef void (*mVUrecCallXG)(void);
-
-// Include all the *.inl files (Needed because C++ sucks with templates and *.cpp files)
-#include "microVU_Clamp.inl"
-#include "microVU_Misc.inl"
-#include "microVU_Log.inl"
-#include "microVU_Analyze.inl"
-#include "microVU_Alloc.inl"
-#include "microVU_Upper.inl"
-#include "microVU_Lower.inl"
-#include "microVU_Tables.inl"
-#include "microVU_Flags.inl"
-#include "microVU_Branch.inl"
-#include "microVU_Compile.inl"
-#include "microVU_Execute.inl"
-#include "microVU_Macro.inl"
-=======
->>>>>>> 809135a3
