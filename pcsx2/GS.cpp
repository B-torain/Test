--- conflicted
+++ resolved
@@ -128,11 +128,6 @@
 		
 		SIGNAL_IMR_Pending = false;
 
-<<<<<<< HEAD
-		//if(gifRegs->stat.P1Q && gifRegs->stat.APATH <= GIF_APATH1) gsPath1Interrupt();
-=======
-		if(gifRegs.stat.P1Q && gifRegs.stat.APATH <= GIF_APATH1) gsPath1Interrupt();
->>>>>>> 27a3f112
 	}
 	
 	if(csr.FINISH)	CSRreg.FINISH	= false;
