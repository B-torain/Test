/*  PCSX2 - PS2 Emulator for PCs
 *  Copyright (C) 2002-2010  PCSX2 Dev Team
 *
 *  PCSX2 is free software: you can redistribute it and/or modify it under the terms
 *  of the GNU Lesser General Public License as published by the Free Software Found-
 *  ation, either version 3 of the License, or (at your option) any later version.
 *
 *  PCSX2 is distributed in the hope that it will be useful, but WITHOUT ANY WARRANTY;
 *  without even the implied warranty of MERCHANTABILITY or FITNESS FOR A PARTICULAR
 *  PURPOSE.  See the GNU General Public License for more details.
 *
 *  You should have received a copy of the GNU General Public License along with PCSX2.
 *  If not, see <http://www.gnu.org/licenses/>.
 */

#include "PrecompiledHeader.h"
#include "Common.h"
#include "Vif.h"
#include "Vif_Dma.h"
#include "newVif.h"
#include "GS.h"
#include "Gif.h"

vifStruct  vif0;
vifStruct  vif1;
tGSTransferStatus GSTransferStatus((STOPPED_MODE<<8) | (STOPPED_MODE<<4) | STOPPED_MODE);

void vif0Reset()
{
	/* Reset the whole VIF, meaning the internal pcsx2 vars and all the registers */
	memzero(vif0);
	memzero(*vif0Regs);

	psHu64(VIF0_FIFO) = 0;
	psHu64(VIF0_FIFO + 8) = 0;

	vif0Regs->stat.VPS = VPS_IDLE;
	vif0Regs->stat.FQC = 0;

	vif0.done = false;

	resetNewVif(0);
}

void vif1Reset()
{
	/* Reset the whole VIF, meaning the internal pcsx2 vars, and all the registers */
	memzero(vif1);
	memzero(*vif1Regs);

	psHu64(VIF1_FIFO) = 0;
	psHu64(VIF1_FIFO + 8) = 0;

	vif1Regs->stat.VPS = VPS_IDLE;
	vif1Regs->stat.FQC = 0; // FQC=0

	vif1.done = false;
	cpuRegs.interrupt &= ~((1 << 1) | (1 << 10)); //Stop all vif1 DMA's

	resetNewVif(1);
}

void SaveStateBase::vif0Freeze()
{
	FreezeTag("VIFdma");
	Freeze(g_vifCycles); // Dunno if this one is needed, but whatever, it's small. :)
	Freeze(g_vifmask);	 // mask settings for VIF0 and VIF1
	Freeze(vif0);

	Freeze(nVif[0].bSize);
	FreezeMem(nVif[0].buffer, nVif[0].bSize);
}

void SaveStateBase::vif1Freeze()
{
	Freeze(vif1);

	Freeze(nVif[1].bSize);
	FreezeMem(nVif[1].buffer, nVif[1].bSize);
}

//------------------------------------------------------------------
// Vif0/Vif1 Write32
//------------------------------------------------------------------

extern bool _chainVIF0();
extern bool _VIF0chain();

<<<<<<< HEAD
_f void vif0FBRST(u32 value)
{
	DMACh& vif0ch = DMACh_VIF0;
=======
__fi void vif0FBRST(u32 value) {
>>>>>>> e97c68e8
	VIF_LOG("VIF0_FBRST write32 0x%8.8x", value);

	if (value & 0x1) // Reset Vif.
	{
		//Console.WriteLn("Vif0 Reset %x", vif0Regs->stat._u32);

		memzero(vif0);
		vif0ch.qwc = 0; //?
		cpuRegs.interrupt &= ~1; //Stop all vif0 DMA's
		psHu64(VIF0_FIFO) = 0;
		psHu64(VIF0_FIFO + 8) = 0;
		vif0.done = false;
		vif0Regs->err.reset();
		vif0Regs->stat.clear_flags(VIF0_STAT_FQC | VIF0_STAT_INT | VIF0_STAT_VSS | VIF0_STAT_VIS | VIF0_STAT_VFS | VIF0_STAT_VPS); // FQC=0
	}

	/* Fixme: Forcebreaks are pretty unknown for operation, presumption is it just stops it what its doing
	          usually accompanied by a reset, but if we find a broken game which falls here, we need to see it! (Refraction) */
	if (value & 0x2) // Forcebreak Vif,
	{
		/* I guess we should stop the VIF dma here, but not 100% sure (linuz) */
		cpuRegs.interrupt &= ~1; //Stop all vif0 DMA's
		vif0Regs->stat.VFS = true;
		vif0Regs->stat.VPS = VPS_IDLE;
		Console.WriteLn("vif0 force break");
	}

	if (value & 0x4) // Stop Vif.
	{
		// Not completely sure about this, can't remember what game, used this, but 'draining' the VIF helped it, instead of
		//  just stoppin the VIF (linuz).
		vif0Regs->stat.VSS = true;
		vif0Regs->stat.VPS = VPS_IDLE;
		vif0.vifstalled = true;
	}

	if (value & 0x8) // Cancel Vif Stall.
	{
		bool cancel = false;

		/* Cancel stall, first check if there is a stall to cancel, and then clear VIF0_STAT VSS|VFS|VIS|INT|ER0|ER1 bits */
		if (vif0Regs->stat.test(VIF0_STAT_VSS | VIF0_STAT_VIS | VIF0_STAT_VFS))
			cancel = true;

		vif0Regs->stat.clear_flags(VIF0_STAT_VSS | VIF0_STAT_VFS | VIF0_STAT_VIS |
				    VIF0_STAT_INT | VIF0_STAT_ER0 | VIF0_STAT_ER1);
		if (cancel)
		{
			if (vif0.vifstalled)
			{
				g_vifCycles = 0;

				// loop necessary for spiderman
				//vif0ch.chcr.STR = true;
				 if(vif0ch.chcr.STR) CPU_INT(DMAC_VIF0, 0); // Gets the timing right - Flatout
			}
		}
	}
}

<<<<<<< HEAD
_f void vif1FBRST(u32 value)
{
	DMACh& vif1ch = DMACh_VIF1;
=======
__fi void vif1FBRST(u32 value) {
>>>>>>> e97c68e8
	VIF_LOG("VIF1_FBRST write32 0x%8.8x", value);

	if (FBRST(value).RST) // Reset Vif.
	{
		memzero(vif1);
		//cpuRegs.interrupt &= ~((1 << 1) | (1 << 10)); //Stop all vif1 DMA's
		vif1ch.qwc -= min((int)vif1ch.qwc, 16); //?
		psHu64(VIF1_FIFO) = 0;
		psHu64(VIF1_FIFO + 8) = 0;
		//vif1.done = false;

		
		DMACh& gif = DMACh_GIF;
		//DevCon.Warning("VIF FBRST Reset MSK = %x", vif1Regs->mskpath3);
		if(vif1Regs->mskpath3 == 1 && GSTransferStatus.PTH3 == STOPPED_MODE && gif.chcr.STR == true) 
		{
			//DevCon.Warning("VIF Path3 Resume on FBRST MSK = %x", vif1Regs->mskpath3);
			gsInterrupt();
			vif1Regs->mskpath3 = false;
			gifRegs->stat.M3P = 0;
		}

		vif1Regs->mskpath3 = false;
		gifRegs->stat.M3P = 0;
		vif1Regs->err.reset();
		vif1.inprogress = 0;
		vif1.cmd = 0;
		vif1.vifstalled = false;
		vif1Regs->stat.FQC = 0;
		vif1Regs->stat.clear_flags(VIF1_STAT_FDR | VIF1_STAT_INT | VIF1_STAT_VSS | VIF1_STAT_VIS | VIF1_STAT_VFS | VIF1_STAT_VPS);
	}

	/* Fixme: Forcebreaks are pretty unknown for operation, presumption is it just stops it what its doing
	          usually accompanied by a reset, but if we find a broken game which falls here, we need to see it! (Refraction) */

	if (FBRST(value).FBK) // Forcebreak Vif.
	{
		/* I guess we should stop the VIF dma here, but not 100% sure (linuz) */
		vif1Regs->stat.VFS = true;
		vif1Regs->stat.VPS = VPS_IDLE;
		cpuRegs.interrupt &= ~((1 << 1) | (1 << 10)); //Stop all vif1 DMA's
		Console.WriteLn("vif1 force break");
	}

	if (FBRST(value).STP) // Stop Vif.
	{
		// Not completely sure about this, can't remember what game used this, but 'draining' the VIF helped it, instead of
		//   just stoppin the VIF (linuz).
		vif1Regs->stat.VSS = true;
		vif1Regs->stat.VPS = VPS_IDLE;
		cpuRegs.interrupt &= ~((1 << 1) | (1 << 10)); //Stop all vif1 DMA's
		vif1.vifstalled = true;
	}

	if (FBRST(value).STC) // Cancel Vif Stall.
	{
		bool cancel = false;

		/* Cancel stall, first check if there is a stall to cancel, and then clear VIF1_STAT VSS|VFS|VIS|INT|ER0|ER1 bits */
		if (vif1Regs->stat.test(VIF1_STAT_VSS | VIF1_STAT_VIS | VIF1_STAT_VFS))
		{
			cancel = true;
		}

		vif1Regs->stat.clear_flags(VIF1_STAT_VSS | VIF1_STAT_VFS | VIF1_STAT_VIS |
				VIF1_STAT_INT | VIF1_STAT_ER0 | VIF1_STAT_ER1);

		if (cancel)
		{
			if (vif1.vifstalled)
			{
				g_vifCycles = 0;
				// loop necessary for spiderman
				switch(dmacRegs->ctrl.MFD)
				{
				    case MFD_VIF1:
                        //Console.WriteLn("MFIFO Stall");
                        if(vif1ch.chcr.STR == true) CPU_INT(DMAC_MFIFO_VIF, 0);
                        break;

                    case NO_MFD:
                    case MFD_RESERVED:
                    case MFD_GIF: // Wonder if this should be with VIF?
                        // Gets the timing right - Flatout
                        if(vif1ch.chcr.STR == true) CPU_INT(DMAC_VIF1, 0);
                        break;
				}

				//vif1ch.chcr.STR = true;
			}
		}
	}
}

__fi void vif1STAT(u32 value) {
	VIF_LOG("VIF1_STAT write32 0x%8.8x", value);

	/* Only FDR bit is writable, so mask the rest */
	if ((vif1Regs->stat.FDR) ^ ((tVIF_STAT&)value).FDR) {
		// different so can't be stalled
		if (vif1Regs->stat.test(VIF1_STAT_INT | VIF1_STAT_VSS | VIF1_STAT_VIS | VIF1_STAT_VFS)) {
			DevCon.WriteLn("changing dir when vif1 fifo stalled");
		}
	}

	vif1Regs->stat.FDR = VIF_STAT(value).FDR;

	if (vif1Regs->stat.FDR) // Vif transferring to memory.
	{
	    // Hack but it checks this is true before transfer? (fatal frame)
		// Update Refraction: Use of this function has been investigated and understood.
		// Before this ever happens, a DIRECT/HL command takes place sending the transfer info to the GS
		// One of the registers told about this is TRXREG which tells us how much data is going to transfer (th x tw) in words
		// As far as the GS is concerned, the transfer starts as soon as TRXDIR is accessed, which is why fatal frame
		// was expecting data, the GS should already be sending it over (buffering in the FIFO)

		vif1Regs->stat.FQC = min((u32)16, vif1.GSLastDownloadSize);
		//Console.Warning("Reversing VIF Transfer for %x QWC", vif1.GSLastDownloadSize);

	}
	else // Memory transferring to Vif.
	{
		//Sometimes the value from the GS is bigger than vif wanted, so it just sets it back and cancels it.
		//Other times it can read it off ;)
		vif1Regs->stat.FQC = 0;
	}
}

#define caseVif(x) (idx ? VIF1_##x : VIF0_##x)

_vifT void vifWrite32(u32 mem, u32 value) {
	VIFregisters&	vifXRegs	= GetVifXregs;

	switch (mem) {
		case caseVif(MARK):
			VIF_LOG("VIF%d_MARK write32 0x%8.8x", idx, value);
			vifXRegs.stat.MRK = false;
			vifXRegs.mark	   = value;
			break;

		case caseVif(FBRST):
			if (!idx) vif0FBRST(value);
			else	  vif1FBRST(value);
			break;

		case caseVif(ERR):
			VIF_LOG("VIF%d_ERR write32 0x%8.8x", idx, value);
			vifXRegs.err.write(value);
			break;

		case caseVif(STAT):
			if (idx) { // Only Vif1 does this stuff?
				vif1STAT(value);
			}
			else {
				Console.WriteLn("Unknown Vif%d write to %x", idx, mem);
				psHu32(mem) = value;
			}
			break;

		case caseVif(MODE):
			vifXRegs.mode = value;
			break;

		case caseVif(R0):
		case caseVif(R1):
		case caseVif(R2):
		case caseVif(R3):
			if (!idx) g_vifmask.Row0[ (mem>>4)&3 ]   = value;
			else	  g_vifmask.Row1[ (mem>>4)&3 ]   = value;
			((u32*)&vifXRegs.r0)   [((mem>>4)&3)*4] = value;
			break;

		case caseVif(C0):
		case caseVif(C1):
		case caseVif(C2):
		case caseVif(C3):
			if (!idx) g_vifmask.Col0[ (mem>>4)&3 ]   = value;
			else	  g_vifmask.Col1[ (mem>>4)&3 ]   = value;
			((u32*)&vifXRegs.c0)   [((mem>>4)&3)*4] = value;
			break;

		default:
			Console.WriteLn("Unknown Vif%d write to %x", idx, mem);
			psHu32(mem) = value;
			break;
	}
	/* Other registers are read-only so do nothing for them */
}

void vif0Write32(u32 mem, u32 value) { vifWrite32<0>(mem, value); }
void vif1Write32(u32 mem, u32 value) { vifWrite32<1>(mem, value); }<|MERGE_RESOLUTION|>--- conflicted
+++ resolved
@@ -86,13 +86,9 @@
 extern bool _chainVIF0();
 extern bool _VIF0chain();
 
-<<<<<<< HEAD
-_f void vif0FBRST(u32 value)
+__fi void vif0FBRST(u32 value)
 {
 	DMACh& vif0ch = DMACh_VIF0;
-=======
-__fi void vif0FBRST(u32 value) {
->>>>>>> e97c68e8
 	VIF_LOG("VIF0_FBRST write32 0x%8.8x", value);
 
 	if (value & 0x1) // Reset Vif.
@@ -153,13 +149,9 @@
 	}
 }
 
-<<<<<<< HEAD
-_f void vif1FBRST(u32 value)
+__fi void vif1FBRST(u32 value)
 {
 	DMACh& vif1ch = DMACh_VIF1;
-=======
-__fi void vif1FBRST(u32 value) {
->>>>>>> e97c68e8
 	VIF_LOG("VIF1_FBRST write32 0x%8.8x", value);
 
 	if (FBRST(value).RST) // Reset Vif.
