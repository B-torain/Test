--- conflicted
+++ resolved
@@ -1517,10 +1517,7 @@
 	m_default_configuration["UserHacks_DisableDepthSupport"]              = "0";
 	m_default_configuration["UserHacks_Disable_Safe_Features"]            = "0";
 	m_default_configuration["UserHacks_DisablePartialInvalidation"]       = "0";
-<<<<<<< HEAD
 	m_default_configuration["UserHacks_PushbackTargetValid"]              = "0";
-=======
->>>>>>> 33ea0af0
 	m_default_configuration["UserHacks_CPUSpriteRenderBW"]                = "0";
 	m_default_configuration["UserHacks_CPU_FB_Conversion"]                = "0";
 	m_default_configuration["UserHacks_Half_Bottom_Override"]             = "-1";
