/*  PCSX2 - PS2 Emulator for PCs
 *  Copyright (C) 2002-2023 PCSX2 Dev Team
 *
 *  PCSX2 is free software: you can redistribute it and/or modify it under the terms
 *  of the GNU Lesser General Public License as published by the Free Software Found-
 *  ation, either version 3 of the License, or (at your option) any later version.
 *
 *  PCSX2 is distributed in the hope that it will be useful, but WITHOUT ANY WARRANTY;
 *  without even the implied warranty of MERCHANTABILITY or FITNESS FOR A PARTICULAR
 *  PURPOSE.  See the GNU General Public License for more details.
 *
 *  You should have received a copy of the GNU General Public License along with PCSX2.
 *  If not, see <http://www.gnu.org/licenses/>.
 */

#include "PrecompiledHeader.h"

#include "ImGui/FullscreenUI.h"
#include "ImGui/ImGuiManager.h"
#include "GS/Renderers/Common/GSRenderer.h"
#include "GS/GSCapture.h"
#include "GS/GSDump.h"
#include "GS/GSGL.h"
#include "GS/GSPerfMon.h"
#include "GS/GSUtil.h"
#include "GSDumpReplayer.h"
#include "Host.h"
#include "PerformanceMetrics.h"
#include "pcsx2/Config.h"
#include "VMManager.h"

#include "common/FileSystem.h"
#include "common/Image.h"
#include "common/Path.h"
#include "common/StringUtil.h"
#include "common/Timer.h"

#include "fmt/core.h"
#include "IconsFontAwesome5.h"

#include <algorithm>
#include <array>
#include <deque>
#include <thread>
#include <mutex>

<<<<<<< HEAD
static constexpr std::array<PresentShader, 8> s_tv_shader_indices = {
=======
u8 FRAME_BUFFER_COPY[512 * 448 * 4];
int FRAME_BUFFER_COPY_ACTIVE = 0;

static constexpr std::array<PresentShader, 6> s_tv_shader_indices = {
>>>>>>> 139e1f7a
	PresentShader::COPY, PresentShader::SCANLINE,
	PresentShader::DIAGONAL_FILTER, PresentShader::TRIANGULAR_FILTER,
	PresentShader::COMPLEX_FILTER, PresentShader::LOTTES_FILTER,
	PresentShader::SUPERSAMPLE_4xRGSS, PresentShader::SUPERSAMPLE_AUTO};

static std::deque<std::thread> s_screenshot_threads;
static std::mutex s_screenshot_threads_mutex;

std::unique_ptr<GSRenderer> g_gs_renderer;

// Since we read this on the EE thread, we can't put it in the renderer, because
// we might be switching while the other thread reads it.
static GSVector4 s_last_draw_rect;

// Last time we reset the renderer due to a GPU crash, if any.
static Common::Timer::Value s_last_gpu_reset_time;

// Screen alignment
static GSDisplayAlignment s_display_alignment = GSDisplayAlignment::Center;

GSRenderer::GSRenderer()
	: m_shader_time_start(Common::Timer::GetCurrentValue())
{
	s_last_draw_rect = GSVector4::zero();
}

GSRenderer::~GSRenderer() = default;

void GSRenderer::Reset(bool hardware_reset)
{
	// Clear the current display texture.
	if (hardware_reset)
		g_gs_device->ClearCurrent();

	GSState::Reset(hardware_reset);
}

void GSRenderer::Destroy()
{
	GSCapture::EndCapture();
}

bool GSRenderer::Merge(int field)
{
	GSVector2i fs(0, 0);
	GSTexture* tex[3] = { nullptr, nullptr, nullptr };
	float tex_scale[3] = { 0.0f, 0.0f, 0.0f };
	int y_offset[3] = { 0, 0, 0 };
	const bool feedback_merge = m_regs->EXTWRITE.WRITE == 1;

	PCRTCDisplays.SetVideoMode(GetVideoMode());
	PCRTCDisplays.EnableDisplays(m_regs->PMODE, m_regs->SMODE2, isReallyInterlaced());
	PCRTCDisplays.CheckSameSource();

	if (!PCRTCDisplays.PCRTCDisplays[0].enabled && !PCRTCDisplays.PCRTCDisplays[1].enabled)
		return false;

	// Need to do this here, if the user has Anti-Blur enabled, these offsets can get wiped out/changed.
	const bool game_deinterlacing = (m_regs->DISP[0].DISPFB.DBY != PCRTCDisplays.PCRTCDisplays[0].prevFramebufferReg.DBY) !=
									(m_regs->DISP[1].DISPFB.DBY != PCRTCDisplays.PCRTCDisplays[1].prevFramebufferReg.DBY);

	PCRTCDisplays.SetRects(0, m_regs->DISP[0].DISPLAY, m_regs->DISP[0].DISPFB);
	PCRTCDisplays.SetRects(1, m_regs->DISP[1].DISPLAY, m_regs->DISP[1].DISPFB);
	PCRTCDisplays.CalculateDisplayOffset(m_scanmask_used);
	PCRTCDisplays.CalculateFramebufferOffset(m_scanmask_used);

	// Only need to check the right/bottom on software renderer, hardware always gets the full texture then cuts a bit out later.
	if (PCRTCDisplays.FrameRectMatch() && !PCRTCDisplays.FrameWrap() && !feedback_merge)
	{
		tex[0] = GetOutput(-1, tex_scale[0], y_offset[0]);
		tex[1] = tex[0]; // saves one texture fetch
		y_offset[1] = y_offset[0];
		tex_scale[1] = tex_scale[0];
	}
	else
	{
		if (PCRTCDisplays.PCRTCDisplays[0].enabled)
			tex[0] = GetOutput(0, tex_scale[0], y_offset[0]);
		if (PCRTCDisplays.PCRTCDisplays[1].enabled)
			tex[1] = GetOutput(1, tex_scale[1], y_offset[1]);
		if (feedback_merge)
			tex[2] = GetFeedbackOutput(tex_scale[2]);
	}

	if (!tex[0] && !tex[1])
		return false;

	s_n++;

	GSVector4 src_gs_read[2];
	GSVector4 dst[3];

	// Use offset for bob deinterlacing always, extra offset added later for FFMD mode.
	const bool scanmask_frame = m_scanmask_used && abs(PCRTCDisplays.PCRTCDisplays[0].displayRect.y - PCRTCDisplays.PCRTCDisplays[1].displayRect.y) != 1;
	int field2 = 0;
	int mode = 3; // If the game is manually deinterlacing then we need to bob (if we want to get away with no deinterlacing).
	bool is_bob = GSConfig.InterlaceMode == GSInterlaceMode::BobTFF || GSConfig.InterlaceMode == GSInterlaceMode::BobBFF;

	// FFMD (half frames) requires blend deinterlacing, so automatically use that. Same when SCANMSK is used but not blended in the merge circuit (Alpine Racer 3).
	if (GSConfig.InterlaceMode != GSInterlaceMode::Automatic || (!m_regs->SMODE2.FFMD && !scanmask_frame))
	{
		// If the game is offsetting each frame itself and we're using full height buffers, we can offset this with Bob.
		if (game_deinterlacing && !scanmask_frame && GSConfig.InterlaceMode == GSInterlaceMode::Automatic)
		{
			mode = 1; // Bob.
			is_bob = true;
		}
		else
		{
			field2 = ((static_cast<int>(GSConfig.InterlaceMode) - 2) & 1);
			mode = ((static_cast<int>(GSConfig.InterlaceMode) - 2) >> 1);
		}
	}

	for (int i = 0; i < 2; i++)
	{
		 const GSPCRTCRegs::PCRTCDisplay& curCircuit = PCRTCDisplays.PCRTCDisplays[i];

		if (!curCircuit.enabled || !tex[i])
			continue;

		const GSVector4 scale = GSVector4(tex_scale[i]);

		// dst is the final destination rect with offset on the screen.
		dst[i] = scale * GSVector4(curCircuit.displayRect);

		// src_gs_read is the size which we're really reading from GS memory.
		src_gs_read[i] = ((GSVector4(curCircuit.framebufferRect) + GSVector4(0, y_offset[i], 0, y_offset[i])) * scale) / GSVector4(tex[i]->GetSize()).xyxy();
		
		float interlace_offset = 0.0f;
		if (isReallyInterlaced() && m_regs->SMODE2.FFMD && !is_bob && !GSConfig.DisableInterlaceOffset && GSConfig.InterlaceMode != GSInterlaceMode::Off)
		{
			interlace_offset = (scale.y) * static_cast<float>(field ^ field2);
		}
		// Scanmask frame offsets. It's gross, I'm sorry but it sucks.
		if (m_scanmask_used)
		{
			int displayIntOffset = PCRTCDisplays.PCRTCDisplays[i].displayRect.y - PCRTCDisplays.PCRTCDisplays[1 - i].displayRect.y;
			
			if (displayIntOffset > 0)
			{
				displayIntOffset &= 1;
				dst[i].y -= displayIntOffset * scale.y;
				dst[i].w -= displayIntOffset * scale.y;
				interlace_offset += displayIntOffset;
			}
		}

		dst[i] += GSVector4(0.0f, interlace_offset, 0.0f, interlace_offset);
	}

	if (feedback_merge && tex[2])
	{
		const GSVector4 scale = GSVector4(tex_scale[2]);
		GSVector4i feedback_rect;

		feedback_rect.left = m_regs->EXTBUF.WDX;
		feedback_rect.right = feedback_rect.left + ((m_regs->EXTDATA.WW + 1) / ((m_regs->EXTDATA.SMPH - m_regs->DISP[m_regs->EXTBUF.FBIN].DISPLAY.MAGH) + 1));
		feedback_rect.top = m_regs->EXTBUF.WDY;
		feedback_rect.bottom = ((m_regs->EXTDATA.WH + 1) * (2 - m_regs->EXTBUF.WFFMD)) / ((m_regs->EXTDATA.SMPV - m_regs->DISP[m_regs->EXTBUF.FBIN].DISPLAY.MAGV) + 1);

		dst[2] = GSVector4(scale * GSVector4(feedback_rect.rsize()));
	}

	const GSVector2i resolution = PCRTCDisplays.GetResolution();
	fs = GSVector2i(static_cast<int>(static_cast<float>(resolution.x) * GetUpscaleMultiplier()),
		static_cast<int>(static_cast<float>(resolution.y) * GetUpscaleMultiplier()));

	m_real_size = GSVector2i(fs.x, fs.y);

	if ((tex[0] == tex[1]) && (src_gs_read[0] == src_gs_read[1]).alltrue() && (dst[0] == dst[1]).alltrue() &&
		(PCRTCDisplays.PCRTCDisplays[0].displayRect == PCRTCDisplays.PCRTCDisplays[1].displayRect).alltrue() &&
		(PCRTCDisplays.PCRTCDisplays[0].framebufferRect == PCRTCDisplays.PCRTCDisplays[1].framebufferRect).alltrue() &&
		!feedback_merge && !m_regs->PMODE.SLBG)
	{
		// the two outputs are identical, skip drawing one of them (the one that is alpha blended)
		tex[0] = nullptr;
	}

	const u32 c = (m_regs->BGCOLOR.U32[0] & 0x00FFFFFFu) | (m_regs->PMODE.ALP << 24);
	g_gs_device->Merge(tex, src_gs_read, dst, fs, m_regs->PMODE, m_regs->EXTBUF, c);

	if (isReallyInterlaced() && GSConfig.InterlaceMode != GSInterlaceMode::Off)
	{
		const float offset = is_bob ? (tex[1] ? tex_scale[1] : tex_scale[0]) : 0.0f;

		g_gs_device->Interlace(fs, field ^ field2, mode, offset);
	}

	if (GSConfig.ShadeBoost)
		g_gs_device->ShadeBoost();

	if (GSConfig.FXAA)
		g_gs_device->FXAA();

	// Sharpens biinear at lower resolutions, almost nearest but with more uniform pixels.
	if (GSConfig.LinearPresent == GSPostBilinearMode::BilinearSharp && (g_gs_device->GetWindowWidth() > fs.x || g_gs_device->GetWindowHeight() > fs.y))
	{
		g_gs_device->Resize(g_gs_device->GetWindowWidth(), g_gs_device->GetWindowHeight());
	}

	if (m_scanmask_used)
		m_scanmask_used--;

	return true;
}

GSVector2i GSRenderer::GetInternalResolution()
{
	return m_real_size;
}

float GSRenderer::GetModXYOffset()
{
	float mod_xy = 0.0f;

	if (GSConfig.UserHacks_HalfPixelOffset == 1)
	{
		mod_xy = GetUpscaleMultiplier();
		switch (static_cast<int>(std::round(mod_xy)))
		{
			case 2: case 4: case 6: case 8: mod_xy += 0.2f; break;
			case 3: case 7:                 mod_xy += 0.1f; break;
			case 5:                         mod_xy += 0.3f; break;
			default:                        mod_xy = 0.0f; break;
		}
	}

	return mod_xy;
}

static float GetCurrentAspectRatioFloat(bool is_progressive)
{
	static constexpr std::array<float, static_cast<size_t>(AspectRatioType::MaxCount) + 1> ars = {{4.0f / 3.0f, 4.0f / 3.0f, 4.0f / 3.0f, 16.0f / 9.0f, 3.0f / 2.0f}};
	return ars[static_cast<u32>(GSConfig.AspectRatio) + (3u * (is_progressive && GSConfig.AspectRatio == AspectRatioType::RAuto4_3_3_2))];
}

static GSVector4 CalculateDrawDstRect(s32 window_width, s32 window_height, const GSVector4i& src_rect, const GSVector2i& src_size, GSDisplayAlignment alignment, bool flip_y, bool is_progressive)
{
	const float f_width = static_cast<float>(window_width);
	const float f_height = static_cast<float>(window_height);
	const float clientAr = f_width / f_height;

	float targetAr = clientAr;
	if (EmuConfig.CurrentAspectRatio == AspectRatioType::RAuto4_3_3_2)
	{
		if (is_progressive)
			targetAr = 3.0f / 2.0f;
		else
			targetAr = 4.0f / 3.0f;
	}
	else if (EmuConfig.CurrentAspectRatio == AspectRatioType::R4_3)
	{
		targetAr = 4.0f / 3.0f;
	}
	else if (EmuConfig.CurrentAspectRatio == AspectRatioType::R16_9)
		targetAr = 16.0f / 9.0f;

	const float crop_adjust = (static_cast<float>(src_rect.width()) / static_cast<float>(src_size.x)) /
		(static_cast<float>(src_rect.height()) / static_cast<float>(src_size.y));

	const double arr = (targetAr * crop_adjust) / clientAr;
	float target_width = f_width;
	float target_height = f_height;
	if (arr < 1)
		target_width = std::floor(f_width * arr + 0.5f);
	else if (arr > 1)
		target_height = std::floor(f_height / arr + 0.5f);

	target_height *= GSConfig.StretchY / 100.0f;

	if (GSConfig.IntegerScaling)
	{
		// make target width/height an integer multiple of the texture width/height
		float t_width = static_cast<double>(src_rect.width());
		float t_height = static_cast<double>(src_rect.height());

		// If using Bilinear (Shape) the image will be prescaled to larger than the window, so we need to unscale it.
		if (GSConfig.LinearPresent == GSPostBilinearMode::BilinearSharp && src_rect.width() > 0 && src_rect.height() > 0)
		{
			const GSVector2i resolution = g_gs_renderer->PCRTCDisplays.GetResolution();
			const GSVector2i fs = GSVector2i(static_cast<int>(static_cast<float>(resolution.x) * g_gs_renderer->GetUpscaleMultiplier()),
				static_cast<int>(static_cast<float>(resolution.y) * g_gs_renderer->GetUpscaleMultiplier()));

			if (g_gs_device->GetWindowWidth() > fs.x || g_gs_device->GetWindowHeight() > fs.y)
			{
				t_width *= static_cast<float>(fs.x) / src_rect.width();
				t_height *= static_cast<float>(fs.y) / src_rect.height();
			}
		}

		float scale;
		if ((t_width / t_height) >= 1.0)
			scale = target_width / t_width;
		else
			scale = target_height / t_height;

		if (scale > 1.0)
		{
			const float adjust = std::floor(scale) / scale;
			target_width = target_width * adjust;
			target_height = target_height * adjust;
		}
	}

	float target_x, target_y;
	if (target_width >= f_width)
	{
		target_x = -((target_width - f_width) * 0.5f);
	}
	else
	{
		switch (alignment)
		{
			case GSDisplayAlignment::Center:
				target_x = (f_width - target_width) * 0.5f;
				break;
			case GSDisplayAlignment::RightOrBottom:
				target_x = (f_width - target_width);
				break;
			case GSDisplayAlignment::LeftOrTop:
			default:
				target_x = 0.0f;
				break;
		}
	}
	if (target_height >= f_height)
	{
		target_y = -((target_height - f_height) * 0.5f);
	}
	else
	{
		switch (alignment)
		{
			case GSDisplayAlignment::Center:
				target_y = (f_height - target_height) * 0.5f;
				break;
			case GSDisplayAlignment::RightOrBottom:
				target_y = (f_height - target_height);
				break;
			case GSDisplayAlignment::LeftOrTop:
			default:
				target_y = 0.0f;
				break;
		}
	}

	GSVector4 ret(target_x, target_y, target_x + target_width, target_y + target_height);

	if (flip_y)
	{
		const float height = ret.w - ret.y;
		ret.y = static_cast<float>(window_height) - ret.w;
		ret.w = ret.y + height;
	}

	return ret;
}

static GSVector4i CalculateDrawSrcRect(const GSTexture* src)
{
	const float upscale = GSConfig.UpscaleMultiplier;
	const GSVector2i size(src->GetSize());
	const int left = static_cast<int>(static_cast<float>(GSConfig.Crop[0]) * upscale);
	const int top = static_cast<int>(static_cast<float>(GSConfig.Crop[1]) * upscale);
	const int right =  size.x - static_cast<int>(static_cast<float>(GSConfig.Crop[2]) * upscale);
	const int bottom = size.y - static_cast<int>(static_cast<float>(GSConfig.Crop[3]) * upscale);
	return GSVector4i(left, top, right, bottom);
}

static const char* GetScreenshotSuffix()
{
	static constexpr const char* suffixes[static_cast<u8>(GSScreenshotFormat::Count)] = {
		"png", "jpg"};
	return suffixes[static_cast<u8>(GSConfig.ScreenshotFormat)];
}

static void CompressAndWriteScreenshot(std::string filename, u32 width, u32 height, std::vector<u32> pixels)
{
	Common::RGBA8Image image;
	image.SetPixels(width, height, std::move(pixels));

	std::string key(fmt::format("GSScreenshot_{}", filename));

	if (!GSDumpReplayer::IsRunner())
	{
		Host::AddIconOSDMessage(key, ICON_FA_CAMERA,
			fmt::format(TRANSLATE_FS("GS", "Saving screenshot to '{}'."), Path::GetFileName(filename)), 60.0f);
	}

	// maybe std::async would be better here.. but it's definitely worth threading, large screenshots take a while to compress.
	std::unique_lock lock(s_screenshot_threads_mutex);
	s_screenshot_threads.emplace_back([key = std::move(key), filename = std::move(filename), image = std::move(image),
										  quality = GSConfig.ScreenshotQuality]() {
		if (image.SaveToFile(filename.c_str(), quality))
		{
			if (!GSDumpReplayer::IsRunner())
			{
				Host::AddIconOSDMessage(std::move(key), ICON_FA_CAMERA,
					fmt::format(TRANSLATE_FS("GS", "Saved screenshot to '{}'."), Path::GetFileName(filename)),
					Host::OSD_INFO_DURATION);
			}
		}
		else
		{
			Host::AddIconOSDMessage(std::move(key), ICON_FA_CAMERA,
				fmt::format(TRANSLATE_FS("GS", "Failed to save screenshot to '{}'."), Path::GetFileName(filename),
					Host::OSD_ERROR_DURATION));
		}

		// remove ourselves from the list, if the GS thread is waiting for us, we won't be in there
		const auto this_id = std::this_thread::get_id();
		std::unique_lock lock(s_screenshot_threads_mutex);
		for (auto it = s_screenshot_threads.begin(); it != s_screenshot_threads.end(); ++it)
		{
			if (it->get_id() == this_id)
			{
				it->detach();
				s_screenshot_threads.erase(it);
				break;
			}
		}
	});
}

void GSJoinSnapshotThreads()
{
	std::unique_lock lock(s_screenshot_threads_mutex);
	while (!s_screenshot_threads.empty())
	{
		std::thread save_thread(std::move(s_screenshot_threads.front()));
		s_screenshot_threads.pop_front();
		lock.unlock();
		save_thread.join();
		lock.lock();
	}
}

bool GSRenderer::BeginPresentFrame(bool frame_skip)
{
	Host::BeginPresentFrame();

	const GSDevice::PresentResult res = g_gs_device->BeginPresent(frame_skip);
	if (res == GSDevice::PresentResult::FrameSkipped)
	{
		// If we're skipping a frame, we need to reset imgui's state, since
		// we won't be calling EndPresentFrame().
		ImGuiManager::SkipFrame();
		return false;
	}
	else if (res == GSDevice::PresentResult::OK)
	{
		// All good!
		return true;
	}

	// If we're constantly crashing on something in particular, we don't want to end up in an
	// endless reset loop.. that'd probably end up leaking memory and/or crashing us for other
	// reasons. So just abort in such case.
	const Common::Timer::Value current_time = Common::Timer::GetCurrentValue();
	if (s_last_gpu_reset_time != 0 &&
		Common::Timer::ConvertValueToSeconds(current_time - s_last_gpu_reset_time) < 15.0f)
	{
		pxFailRel("Host GPU lost too many times, device is probably completely wedged.");
	}
	s_last_gpu_reset_time = current_time;

	// Device lost, something went really bad.
	// Let's just toss out everything, and try to hobble on.
	if (!GSreopen(true, false, GSConfig))
	{
		pxFailRel("Failed to recreate GS device after loss.");
		return false;
	}

	// First frame after reopening is definitely going to be trash, so skip it.
	Host::AddIconOSDMessage("GSDeviceLost", ICON_FA_EXCLAMATION_TRIANGLE,
		TRANSLATE_SV("GS", "Host GPU device encountered an error and was recovered. This may have broken rendering."),
		Host::OSD_CRITICAL_ERROR_DURATION);
	return false;
}

void GSRenderer::EndPresentFrame()
{
	if (GSDumpReplayer::IsReplayingDump())
		GSDumpReplayer::RenderUI();

	FullscreenUI::Render();
	ImGuiManager::RenderOSD();
	g_gs_device->EndPresent();
	ImGuiManager::NewFrame();
}

void GSRenderer::VSync(u32 field, bool registers_written, bool idle_frame)
{
	if (GSConfig.DumpGSData && s_n >= GSConfig.SaveN)
	{
		m_regs->Dump(GetDrawDumpPath("vsync_%05d_f%lld_gs_reg.txt", s_n, g_perfmon.GetFrame()));
	}

	const int fb_sprite_blits = g_perfmon.GetDisplayFramebufferSpriteBlits();
	const bool fb_sprite_frame = (fb_sprite_blits > 0);

	bool skip_frame = false;
	if (GSConfig.SkipDuplicateFrames && !GSCapture::IsCapturingVideo())
	{
		bool is_unique_frame;
		switch (PerformanceMetrics::GetInternalFPSMethod())
		{
		case PerformanceMetrics::InternalFPSMethod::GSPrivilegedRegister:
			is_unique_frame = registers_written;
			break;
		case PerformanceMetrics::InternalFPSMethod::DISPFBBlit:
			is_unique_frame = fb_sprite_frame;
			break;
		default:
			is_unique_frame = true;
			break;
		}

		if (!is_unique_frame && m_skipped_duplicate_frames < MAX_SKIPPED_DUPLICATE_FRAMES)
		{
			m_skipped_duplicate_frames++;
			skip_frame = true;
		}
		else
		{
			m_skipped_duplicate_frames = 0;
		}
	}

	const bool blank_frame = !Merge(field);

	m_last_draw_n = s_n;
	m_last_transfer_n = s_transfer_n;

	if (skip_frame)
	{
		if (BeginPresentFrame(true))
			EndPresentFrame();

		PerformanceMetrics::Update(registers_written, fb_sprite_frame, true);
		return;
	}

	if (!idle_frame)
		g_gs_device->AgePool();

	g_perfmon.EndFrame();
	if ((g_perfmon.GetFrame() & 0x1f) == 0)
		g_perfmon.Update();

	// Little bit ugly, but we can't do CAS inside the render pass.
	GSVector4i src_rect;
	GSVector4 src_uv, draw_rect;
	GSTexture* current = g_gs_device->GetCurrent();
	if (current && !blank_frame)
	{
		src_rect = CalculateDrawSrcRect(current);
		src_uv = GSVector4(src_rect) / GSVector4(current->GetSize()).xyxy();
		draw_rect = CalculateDrawDstRect(g_gs_device->GetWindowWidth(), g_gs_device->GetWindowHeight(),
			src_rect, current->GetSize(), s_display_alignment, g_gs_device->UsesLowerLeftOrigin(),
			GetVideoMode() == GSVideoMode::SDTV_480P);
		s_last_draw_rect = draw_rect;

		if (GSConfig.CASMode != GSCASMode::Disabled)
		{
			static bool cas_log_once = false;
			if (g_gs_device->Features().cas_sharpening)
			{
				// sharpen only if the IR is higher than the display resolution
				const bool sharpen_only = (GSConfig.CASMode == GSCASMode::SharpenOnly ||
										   (current->GetWidth() > g_gs_device->GetWindowWidth() &&
											   current->GetHeight() > g_gs_device->GetWindowHeight()));
				g_gs_device->CAS(current, src_rect, src_uv, draw_rect, sharpen_only);
			}
			else if (!cas_log_once)
			{
				Host::AddIconOSDMessage("CASUnsupported", ICON_FA_EXCLAMATION_TRIANGLE,
					TRANSLATE_SV("GS",
						"CAS is not available, your graphics driver does not support the required functionality."),
					10.0f);
				cas_log_once = true;
			}
		}
	}

	if (BeginPresentFrame(false))
	{
		if (current && !blank_frame)
		{
			const u64 current_time = Common::Timer::GetCurrentValue();
			const float shader_time = static_cast<float>(Common::Timer::ConvertValueToSeconds(current_time - m_shader_time_start));

			g_gs_device->PresentRect(current, src_uv, nullptr, draw_rect,
				s_tv_shader_indices[GSConfig.TVShader], shader_time, GSConfig.LinearPresent != GSPostBilinearMode::Off);
		}

		EndPresentFrame();

		if (GSConfig.OsdShowGPU)
			PerformanceMetrics::OnGPUPresent(g_gs_device->GetAndResetAccumulatedGPUTime());
	}

	PerformanceMetrics::Update(registers_written, fb_sprite_frame, false);

	// snapshot
	if (!m_snapshot.empty())
	{
		u32 screenshot_width, screenshot_height;
		std::vector<u32> screenshot_pixels;

		if (!m_dump && m_dump_frames > 0)
		{
			freezeData fd = {0, nullptr};
			Freeze(&fd, true);
			fd.data = new u8[fd.size];
			Freeze(&fd, false);

			// keep the screenshot relatively small so we don't bloat the dump
			static constexpr u32 DUMP_SCREENSHOT_WIDTH = 640;
			static constexpr u32 DUMP_SCREENSHOT_HEIGHT = 480;
			SaveSnapshotToMemory(DUMP_SCREENSHOT_WIDTH, DUMP_SCREENSHOT_HEIGHT, true, false,
				&screenshot_width, &screenshot_height, &screenshot_pixels);

			std::string_view compression_str;
			if (GSConfig.GSDumpCompression == GSDumpCompressionMethod::Uncompressed)
			{
				m_dump = std::unique_ptr<GSDumpBase>(new GSDumpUncompressed(m_snapshot, VMManager::GetDiscSerial(), m_crc,
					screenshot_width, screenshot_height,
					screenshot_pixels.empty() ? nullptr : screenshot_pixels.data(),
					fd, m_regs));
				compression_str = "with no compression";
			}
			else if (GSConfig.GSDumpCompression == GSDumpCompressionMethod::LZMA)
			{
				m_dump = std::unique_ptr<GSDumpBase>(new GSDumpXz(m_snapshot, VMManager::GetDiscSerial(), m_crc,
					screenshot_width, screenshot_height,
					screenshot_pixels.empty() ? nullptr : screenshot_pixels.data(),
					fd, m_regs));
				compression_str = "with LZMA compression";
			}
			else
			{
				m_dump = std::unique_ptr<GSDumpBase>(new GSDumpZst(m_snapshot, VMManager::GetDiscSerial(), m_crc,
					screenshot_width, screenshot_height,
					screenshot_pixels.empty() ? nullptr : screenshot_pixels.data(),
					fd, m_regs));
				compression_str = "with Zstandard compression";
			}

			delete[] fd.data;

			Host::AddKeyedOSDMessage("GSDump",
				fmt::format(TRANSLATE_FS("GS", "Saving {0} GS dump {1} to '{2}'"),
					(m_dump_frames == 1) ? "single frame" : "multi-frame", compression_str,
					Path::GetFileName(m_dump->GetPath())),
				Host::OSD_INFO_DURATION);
		}

		const bool internal_resolution = (GSConfig.ScreenshotSize >= GSScreenshotSize::InternalResolution);
		const bool aspect_correct = (GSConfig.ScreenshotSize != GSScreenshotSize::InternalResolutionUncorrected);

		if (g_gs_device->GetCurrent() && SaveSnapshotToMemory(
			internal_resolution ? 0 : g_gs_device->GetWindowWidth(),
			internal_resolution ? 0 : g_gs_device->GetWindowHeight(),
			aspect_correct, true,
			&screenshot_width, &screenshot_height, &screenshot_pixels))
		{
			CompressAndWriteScreenshot(fmt::format("{}.{}", m_snapshot, GetScreenshotSuffix()),
				screenshot_width, screenshot_height, std::move(screenshot_pixels));
		}
		else
		{
			Host::AddIconOSDMessage("GSScreenshot", ICON_FA_CAMERA,
				TRANSLATE_SV("GS", "Failed to render/download screenshot."), Host::OSD_ERROR_DURATION);
		}

		m_snapshot = {};
	}
	else if (m_dump)
	{
		const bool last = (m_dump_frames == 0);
		if (m_dump->VSync(field, last, m_regs))
		{
			Host::AddKeyedOSDMessage("GSDump",
				fmt::format(TRANSLATE_FS("GS", "Saved GS dump to '{}'."), Path::GetFileName(m_dump->GetPath())),
				Host::OSD_INFO_DURATION);
			m_dump.reset();
		}
		else if (!last)
		{
			m_dump_frames--;
		}
	}

	// capture
	if (GSCapture::IsCapturingVideo())
	{
		const GSVector2i size = GSCapture::GetSize();
		if (GSTexture* current = g_gs_device->GetCurrent())
		{
			// TODO: Maybe avoid this copy in the future? We can use swscale to fix it up on the dumping thread..
			if (current->GetSize() != size)
			{
				GSTexture* temp = g_gs_device->CreateRenderTarget(size.x, size.y, GSTexture::Format::Color, false);
				if (temp)
				{
					g_gs_device->StretchRect(current, temp, GSVector4(0, 0, size.x, size.y));
					GSCapture::DeliverVideoFrame(temp);
					g_gs_device->Recycle(temp);
				}
			}
			else
			{
				GSCapture::DeliverVideoFrame(current);
			}
		}
		else
		{
			// Bit janky, but unless we want to make variable frame rate files, we need to deliver *a* frame to
			// the video file, so just grab a blank RT.
			GSTexture* temp = g_gs_device->CreateRenderTarget(size.x, size.y, GSTexture::Format::Color, true);
			if (temp)
			{
				GSCapture::DeliverVideoFrame(temp);
				g_gs_device->Recycle(temp);
			}
		}
	}
<<<<<<< HEAD
=======
	else if (FRAME_BUFFER_COPY_ACTIVE > 0)
	{
		if (GSTexture* current = g_gs_device->GetCurrent())
		{
			GSVector2i size = GSVector2i(512, 448);

			bool res;
			GSTexture::GSMap m;
			if (size == current->GetSize())
				res = g_gs_device->DownloadTexture(current, GSVector4i(0, 0, size.x, size.y), m);
			else
				res = g_gs_device->DownloadTextureConvert(current, GSVector4(0, 0, 1, 1), size, GSTexture::Format::Color, ShaderConvert::COPY, m, true);

			if (res)
			{
				const int w = 512;
				const int h = 448;
				u8* dst = (u8*)FRAME_BUFFER_COPY;
				u8* src = (u8*)m.bits;
				int dstpitch = w * 4;
				int srcpitch = m.pitch;

				dst += dstpitch * (h - 1);
				dstpitch = -dstpitch;

				for (int j = 0; j < h; j++, dst += dstpitch, src += srcpitch)
				{
					if (!g_gs_device->IsRBSwapped())
					{
						GSVector4i* s = (GSVector4i*)src;
						GSVector4i* d = (GSVector4i*)dst;

						GSVector4i mask(2, 1, 0, 3, 6, 5, 4, 7, 10, 9, 8, 11, 14, 13, 12, 15);

						for (int i = 0, w4 = w >> 2; i < w4; i++)
						{
							d[i] = s[i].shuffle8(mask);
						}
					}
					else
					{
						memcpy(dst, src, w * 4);
					}
				}
				g_gs_device->DownloadTextureComplete();
			}
		}

		FRAME_BUFFER_COPY_ACTIVE--;
	}
#endif
>>>>>>> 139e1f7a
}

void GSRenderer::QueueSnapshot(const std::string& path, u32 gsdump_frames)
{
	if (!m_snapshot.empty())
		return;

	// Allows for providing a complete path
	if (path.size() > 4 && StringUtil::EndsWithNoCase(path, ".png"))
	{
		m_snapshot = path.substr(0, path.size() - 4);
	}
	else
	{
		m_snapshot = GSGetBaseSnapshotFilename();
	}

	// this is really gross, but wx we get the snapshot request after shift...
	m_dump_frames = gsdump_frames;
}

static std::string GSGetBaseFilename()
{
	std::string filename;

	// append the game serial and title
	if (std::string name(VMManager::GetTitle()); !name.empty())
	{
		Path::SanitizeFileName(&name);
		if (name.length() > 219)
			name.resize(219);
		filename += name;
	}
	if (std::string serial = VMManager::GetDiscSerial(); !serial.empty())
	{
		Path::SanitizeFileName(&serial);
		filename += '_';
		filename += serial;
	}

	const time_t cur_time = time(nullptr);
	char local_time[16];

	if (strftime(local_time, sizeof(local_time), "%Y%m%d%H%M%S", localtime(&cur_time)))
	{
		static time_t prev_snap;
		// The variable 'n' is used for labelling the screenshots when multiple screenshots are taken in
		// a single second, we'll start using this variable for naming when a second screenshot request is detected
		// at the same time as the first one. Hence, we're initially setting this counter to 2 to imply that
		// the captured image is the 2nd image captured at this specific time.
		static int n = 2;

		filename += '_';

		if (cur_time == prev_snap)
			filename += fmt::format("{0}_({1})", local_time, n++);
		else
		{
			n = 2;
			filename += fmt::format("{}", local_time);
		}
		prev_snap = cur_time;
	}

	return filename;
}

std::string GSGetBaseSnapshotFilename()
{
	// prepend snapshots directory
	return Path::Combine(EmuFolders::Snapshots, GSGetBaseFilename());
}

std::string GSGetBaseVideoFilename()
{
	// prepend video directory
	return Path::Combine(EmuFolders::Videos, GSGetBaseFilename());
}

void GSRenderer::StopGSDump()
{
	m_snapshot = {};
	m_dump_frames = 0;
}

void GSRenderer::PresentCurrentFrame()
{
	if (BeginPresentFrame(false))
	{
		GSTexture* current = g_gs_device->GetCurrent();
		if (current)
		{
			const GSVector4i src_rect(CalculateDrawSrcRect(current));
			const GSVector4 src_uv(GSVector4(src_rect) / GSVector4(current->GetSize()).xyxy());
			const GSVector4 draw_rect(CalculateDrawDstRect(g_gs_device->GetWindowWidth(), g_gs_device->GetWindowHeight(),
				src_rect, current->GetSize(), s_display_alignment, g_gs_device->UsesLowerLeftOrigin(),
				GetVideoMode() == GSVideoMode::SDTV_480P));
			s_last_draw_rect = draw_rect;

			const u64 current_time = Common::Timer::GetCurrentValue();
			const float shader_time = static_cast<float>(Common::Timer::ConvertValueToSeconds(current_time - m_shader_time_start));

			g_gs_device->PresentRect(current, src_uv, nullptr, draw_rect,
				s_tv_shader_indices[GSConfig.TVShader], shader_time, GSConfig.LinearPresent != GSPostBilinearMode::Off);
		}

		EndPresentFrame();
	}
}

void GSTranslateWindowToDisplayCoordinates(float window_x, float window_y, float* display_x, float* display_y)
{
	const float draw_width = s_last_draw_rect.z - s_last_draw_rect.x;
	const float draw_height = s_last_draw_rect.w - s_last_draw_rect.y;
	const float rel_x = window_x - s_last_draw_rect.x;
	const float rel_y = window_y - s_last_draw_rect.y;
	if (rel_x < 0 || rel_x > draw_width || rel_y < 0 || rel_y > draw_height)
	{
		*display_x = -1.0f;
		*display_y = -1.0f;
		return;
	}

	*display_x = rel_x / draw_width;
	*display_y = rel_y / draw_height;
}

void GSSetDisplayAlignment(GSDisplayAlignment alignment)
{
	s_display_alignment = alignment;
}

bool GSRenderer::BeginCapture(std::string filename, const GSVector2i& size)
{
	const GSVector2i capture_resolution = (size.x != 0 && size.y != 0) ?
											  size :
											  (GSConfig.VideoCaptureAutoResolution ?
													  GetInternalResolution() :
													  GSVector2i(GSConfig.VideoCaptureWidth, GSConfig.VideoCaptureHeight));

	return GSCapture::BeginCapture(GetTvRefreshRate(), capture_resolution,
		GetCurrentAspectRatioFloat(GetVideoMode() == GSVideoMode::SDTV_480P),
		std::move(filename));
}

void GSRenderer::EndCapture()
{
	GSCapture::EndCapture();
}

GSTexture* GSRenderer::LookupPaletteSource(u32 CBP, u32 CPSM, u32 CBW, GSVector2i& offset, float* scale, const GSVector2i& size)
{
	return nullptr;
}

bool GSRenderer::IsIdleFrame() const
{
	return (m_last_draw_n == s_n && m_last_transfer_n == s_transfer_n);
}

bool GSRenderer::SaveSnapshotToMemory(u32 window_width, u32 window_height, bool apply_aspect, bool crop_borders,
	u32* width, u32* height, std::vector<u32>* pixels)
{
	GSTexture* const current = g_gs_device->GetCurrent();
	if (!current)
	{
		*width = 0;
		*height = 0;
		pixels->clear();
		return false;
	}

	const GSVector4i src_rect(CalculateDrawSrcRect(current));
	const GSVector4 src_uv(GSVector4(src_rect) / GSVector4(current->GetSize()).xyxy());

	const bool is_progressive = (GetVideoMode() == GSVideoMode::SDTV_480P);
	GSVector4 draw_rect;
	if (window_width == 0 || window_height == 0)
	{
		if (apply_aspect)
		{
			// use internal resolution of the texture
			const float aspect = GetCurrentAspectRatioFloat(is_progressive);
			const int tex_width = current->GetWidth();
			const int tex_height = current->GetHeight();

			// expand to the larger dimension
			const float tex_aspect = static_cast<float>(tex_width) / static_cast<float>(tex_height);
			if (tex_aspect >= aspect)
				draw_rect = GSVector4(0.0f, 0.0f, static_cast<float>(tex_width), static_cast<float>(tex_width) / aspect);
			else
				draw_rect = GSVector4(0.0f, 0.0f, static_cast<float>(tex_height) * aspect, static_cast<float>(tex_height));
		}
		else
		{
			// uncorrected aspect is only available at internal resolution
			draw_rect = GSVector4(0.0f, 0.0f, static_cast<float>(current->GetWidth()), static_cast<float>(current->GetHeight()));
		}
	}
	else
	{
		draw_rect = CalculateDrawDstRect(window_width, window_height, src_rect, current->GetSize(),
			GSDisplayAlignment::LeftOrTop, false, is_progressive);
	}
	const u32 draw_width = static_cast<u32>(draw_rect.z - draw_rect.x);
	const u32 draw_height = static_cast<u32>(draw_rect.w - draw_rect.y);
	const u32 image_width = crop_borders ? draw_width : std::max(draw_width, window_width);
	const u32 image_height = crop_borders ? draw_height : std::max(draw_height, window_height);

	// We're not expecting screenshots to be fast, so just allocate a download texture on demand.
	GSTexture* rt = g_gs_device->CreateRenderTarget(draw_width, draw_height, GSTexture::Format::Color, false);
	if (rt)
	{
		std::unique_ptr<GSDownloadTexture> dl(g_gs_device->CreateDownloadTexture(draw_width, draw_height, GSTexture::Format::Color));
		if (dl)
		{
			const GSVector4i rc(0, 0, draw_width, draw_height);
			g_gs_device->StretchRect(current, src_uv, rt, GSVector4(rc), ShaderConvert::TRANSPARENCY_FILTER);
			dl->CopyFromTexture(rc, rt, rc, 0);
			dl->Flush();

			if (dl->Map(rc))
			{
				const u32 pad_x = (image_width - draw_width) / 2;
				const u32 pad_y = (image_height - draw_height) / 2;
				pixels->clear();
				pixels->resize(image_width * image_height, 0);
				*width = image_width;
				*height = image_height;
				StringUtil::StrideMemCpy(pixels->data() + pad_y * image_width + pad_x, image_width * sizeof(u32), dl->GetMapPointer(),
					dl->GetMapPitch(), draw_width * sizeof(u32), draw_height);

				g_gs_device->Recycle(rt);
				return true;
			}
		}

		g_gs_device->Recycle(rt);
	}

	*width = 0;
	*height = 0;
	pixels->clear();
	return false;
}<|MERGE_RESOLUTION|>--- conflicted
+++ resolved
@@ -44,14 +44,11 @@
 #include <thread>
 #include <mutex>
 
-<<<<<<< HEAD
-static constexpr std::array<PresentShader, 8> s_tv_shader_indices = {
-=======
+
 u8 FRAME_BUFFER_COPY[512 * 448 * 4];
 int FRAME_BUFFER_COPY_ACTIVE = 0;
 
-static constexpr std::array<PresentShader, 6> s_tv_shader_indices = {
->>>>>>> 139e1f7a
+static constexpr std::array<PresentShader, 8> s_tv_shader_indices = {
 	PresentShader::COPY, PresentShader::SCANLINE,
 	PresentShader::DIAGONAL_FILTER, PresentShader::TRIANGULAR_FILTER,
 	PresentShader::COMPLEX_FILTER, PresentShader::LOTTES_FILTER,
@@ -782,8 +779,6 @@
 			}
 		}
 	}
-<<<<<<< HEAD
-=======
 	else if (FRAME_BUFFER_COPY_ACTIVE > 0)
 	{
 		if (GSTexture* current = g_gs_device->GetCurrent())
@@ -835,7 +830,6 @@
 		FRAME_BUFFER_COPY_ACTIVE--;
 	}
 #endif
->>>>>>> 139e1f7a
 }
 
 void GSRenderer::QueueSnapshot(const std::string& path, u32 gsdump_frames)
