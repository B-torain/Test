name: 🖥️ Windows Builds

on:
  push:
    branches:
      - '*'
  pull_request:
    branches:
      - master

jobs:
  # MSBUILD
  lint_vs_proj_files:
    name: Lint VS Project Files
    runs-on: windows-2019
    steps:
      - name: Checkout Repository
        uses: actions/checkout@v3
      - name: Verify VS Project Files
        run: .github\workflows\scripts\windows\validate-vs-filters.ps1

  build_wx_sse4:
    needs: lint_vs_proj_files
    name: "SSE4"
    uses: ./.github/workflows/windows_build_wx.yml
    with:
      jobName: wxWidgets
      configuration: Release
      simd: "SSE4"
    secrets: inherit

  build_wx_avx2:
    needs: lint_vs_proj_files
    name: "AVX2"
    uses: ./.github/workflows/windows_build_wx.yml
    with:
      jobName: wxWidgets
      configuration: Release AVX2
    secrets: inherit

  build_qt_sse4:
    needs: lint_vs_proj_files
    name: "SSE4"
    uses: ./.github/workflows/windows_build_qt.yml
    with:
      jobName: Qt
      configuration: Release
      simd: "SSE4"
    secrets: inherit

  build_qt_avx2:
    needs: lint_vs_proj_files
    name: "AVX2"
    uses: ./.github/workflows/windows_build_qt.yml
    with:
      jobName: Qt
      configuration: Release AVX2
    secrets: inherit

  # CMAKE
<<<<<<< HEAD
  # build_wx_avx2_cmake:
  #   name: "CMake AVX2"
  #   uses: ./.github/workflows/windows_build_wx.yml
  #   with:
  #     jobName: wxWidgets
  #     configuration: CMake
  #     buildSystem: cmake
  #   secrets: inherit
=======
  build_wx_sse4_cmake:
    name: "CMake SSE4"
    uses: ./.github/workflows/windows_build_wx.yml
    with:
      jobName: wxWidgets
      configuration: CMake
      buildSystem: cmake
    secrets: inherit
>>>>>>> e65ef950
<|MERGE_RESOLUTION|>--- conflicted
+++ resolved
@@ -58,22 +58,11 @@
     secrets: inherit
 
   # CMAKE
-<<<<<<< HEAD
-  # build_wx_avx2_cmake:
-  #   name: "CMake AVX2"
+  # build_wx_sse4_cmake:
+  #   name: "CMake SSE4"
   #   uses: ./.github/workflows/windows_build_wx.yml
   #   with:
   #     jobName: wxWidgets
   #     configuration: CMake
   #     buildSystem: cmake
-  #   secrets: inherit
-=======
-  build_wx_sse4_cmake:
-    name: "CMake SSE4"
-    uses: ./.github/workflows/windows_build_wx.yml
-    with:
-      jobName: wxWidgets
-      configuration: CMake
-      buildSystem: cmake
-    secrets: inherit
->>>>>>> e65ef950
+  #   secrets: inherit