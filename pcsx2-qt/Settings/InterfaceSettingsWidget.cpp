--- conflicted
+++ resolved
@@ -39,11 +39,9 @@
 	QT_TRANSLATE_NOOP("InterfaceSettingsWidget", "Scarlet Devil (Red/Purple) [Dark]"),
 	//:I18N COMMENT: Ignore what Crowdin says in this string about "[Light]/[Dark]" being untouchable here, these are not variables in this case and must be translated.
 	QT_TRANSLATE_NOOP("InterfaceSettingsWidget", "Violet Angel (Blue/Purple) [Dark]"),
-<<<<<<< HEAD
 	//:I18N COMMENT: Ignore what Crowdin says in this string about "[Light]/[Dark]" being untouchable here, these are not variables in this case and must be translated.
-=======
 	QT_TRANSLATE_NOOP("InterfaceSettingsWidget", "Cobalt Sky (Royal Blue) [Dark]"),
->>>>>>> 4af25d20
+	//:I18N COMMENT: Ignore what Crowdin says in this string about "[Light]/[Dark]" being untouchable here, these are not variables in this case and must be translated.
 	QT_TRANSLATE_NOOP("InterfaceSettingsWidget", "Ruby (Black/Red) [Dark]"),
 	//:I18N COMMENT: Ignore what Crowdin says in this string about "[Light]/[Dark]" being untouchable here, these are not variables in this case and must be translated.
 	QT_TRANSLATE_NOOP("InterfaceSettingsWidget", "Sapphire (Black/Blue) [Dark]"),
